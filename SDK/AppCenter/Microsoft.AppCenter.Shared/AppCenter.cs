// Copyright (c) Microsoft Corporation. All rights reserved.
// Licensed under the MIT License.

using System;
using System.Collections.Generic;
using System.Text.RegularExpressions;
using System.Threading.Tasks;

namespace Microsoft.AppCenter
{
    /// <summary>
    /// SDK core used to initialize, start and control specific service.
    /// </summary>
    public partial class AppCenter
    {
        const string SecretDelimiter = ";";
        const string PlatformKeyValueDelimiter = "=";
        const string TargetKeyName = "target";
        const string TargetKeyNameUpper = "Target";
        const string AppSecretKeyName = "appsecret";
        const string SecretsPattern = @"([^;=]+)=([^;]+)(?:;\s*)?";

#if NETSTANDARD
        static readonly Regex _secretsRegex = new Regex(SecretsPattern);
#else
        static readonly Regex _secretsRegex = new Regex(SecretsPattern, RegexOptions.Compiled);
#endif

        // Gets the first instance of an app sceret and/or target token corresponding to the given platform name, or returns the string 
        // as-is if no identifier can be found. Logs a message if no identifiers can be found.
        internal static string GetSecretAndTargetForPlatform(string secrets, string platformIdentifier)
        {
            var platformTargetIdentifier = platformIdentifier + TargetKeyNameUpper;
            if (string.IsNullOrEmpty(secrets))
            {
                throw new AppCenterException("App secrets string is null or empty");
            }

            // If there are no equals signs, then there are no named identifiers, but log a message in case the developer made 
            // a typing error.
            if (!secrets.Contains(PlatformKeyValueDelimiter))
            {
                AppCenterLog.Debug(AppCenterLog.LogTag, "No named identifier found in appSecret; using as-is");
                return secrets;
            }

            // Iterate over matching patterns.
            var secretsDictionary = new Dictionary<string, string>();
            var matches = _secretsRegex.Matches(secrets);
            foreach (Match match in matches)
            {
                secretsDictionary[match.Groups[1].Value] = match.Groups[2].Value;
            }

            // Extract the secrets for the current platform.
            if (secretsDictionary.ContainsKey(TargetKeyName))
            {
                AppCenterLog.Debug(AppCenterLog.LogTag, "Found 'target=' identifier in the secret; using as-is.");
                return secrets;
            }
            if (secretsDictionary.ContainsKey(AppSecretKeyName))
            {
                AppCenterLog.Debug(AppCenterLog.LogTag, "Found 'appSecret=' identifier in the secret; using as-is.");
                return secrets;
            }
            var platformSecret = string.Empty;
            var platformTargetToken = string.Empty;
            if (secretsDictionary.ContainsKey(platformIdentifier))
            {
                secretsDictionary.TryGetValue(platformIdentifier, out platformSecret);
            }
            if (secretsDictionary.ContainsKey(platformTargetIdentifier))
            {
                secretsDictionary.TryGetValue(platformTargetIdentifier, out platformTargetToken);
            }
            if (string.IsNullOrEmpty(platformSecret) && string.IsNullOrEmpty(platformTargetToken))
            {
                throw new AppCenterException($"Error parsing key for '{platformIdentifier}'");
            }

            // Format the string as "appSecret={};target={}" or "target={}" if needed.
            if (!string.IsNullOrEmpty(platformTargetToken))
            {
                // If there is an app secret
                if (!string.IsNullOrEmpty(platformSecret))
                {
                    platformSecret = AppSecretKeyName + PlatformKeyValueDelimiter + platformSecret + SecretDelimiter;
                }
                platformSecret += TargetKeyName + PlatformKeyValueDelimiter + platformTargetToken;
            }
            return platformSecret;
        }

        /// <summary>
        ///     This property controls the amount of logs emitted by the SDK.
        /// </summary>
        public static LogLevel LogLevel
        {
            get => PlatformLogLevel;
            set => PlatformLogLevel = value;
        }

        /// <summary>
<<<<<<< HEAD
        ///     Allow or disallow network requests.
=======
        /// Allow or disallow network requests.
>>>>>>> 24eaef45
        /// </summary>
        public static bool IsNetworkRequestsAllowed
        {
            get => PlatformIsNetworkRequestsAllowed;
            set => PlatformIsNetworkRequestsAllowed = value;
        }

        /// <summary>
        ///     Set the custom user id.
        /// </summary>
        /// <param name="userId">Custom string to identify user. 256 characters or less.</param>
        public static void SetUserId(string userId)
        {
            PlatformSetUserId(userId);
        }

        /// <summary>
        /// Get the current version of AppCenter SDK.
        /// </summary>
        public static string SdkVersion => WrapperSdk.Version;

        /// <summary>
        /// Check whether the SDK is enabled or not as a whole.
        /// </summary>
        /// <returns>A task with result being true if enabled, false if disabled.</returns>
        public static Task<bool> IsEnabledAsync()
        {
            return PlatformIsEnabledAsync();
        }

        /// <summary>
        ///     Enable or disable the SDK as a whole. 
        ///     Updating the state propagates the value to all services that have been started.
        /// </summary>
        /// <returns>A task to monitor the operation.</returns>
        public static Task SetEnabledAsync(bool enabled)
        {
            return PlatformSetEnabledAsync(enabled);
        }

        /// <summary>
        ///     Get the unique installation identifier for this application installation on this device.
        /// </summary>
        /// <remarks>
        ///     The identifier is lost if clearing application data or uninstalling application.
        /// </remarks>
        public static Task<Guid?> GetInstallIdAsync()
        {
            return PlatformGetInstallIdAsync();
        }

        /// <summary>
        ///     Change the base URL (scheme + authority + port only) used to communicate with the backend.
        /// </summary>
        /// <param name="logUrl">Base URL to use for server communication.</param>
        public static void SetLogUrl(string logUrl)
        {
            PlatformSetLogUrl(logUrl);
        }

        /// <summary>
        /// Check whether SDK has already been configured or not.
        /// </summary>
        public static bool Configured => PlatformConfigured;

        /// <summary>
        ///     Configure the SDK.
        ///     This may be called only once per application process lifetime.
        /// </summary>
        /// <param name="appSecret">A unique and secret key used to identify the application.</param>
        public static void Configure(string appSecret)
        {
            PlatformConfigure(appSecret);
        }

        /// <summary>
        ///     Start services.
        ///     This may be called only once per service per application process lifetime.
        /// </summary>
        /// <param name="services">List of services to use.</param>
        public static void Start(params Type[] services)
        {
            PlatformStart(services);
        }

        /// <summary>
        ///     Initialize the SDK with the list of services to start.
        ///     This may be called only once per application process lifetime.
        /// </summary>
        /// <param name="appSecret">A unique and secret key used to identify the application.</param>
        /// <param name="services">List of services to use.</param>
        public static void Start(string appSecret, params Type[] services)
        {
            PlatformStart(appSecret, services);
        }

        /// <summary>
        /// Set the custom properties.
        /// </summary>
        /// <param name="customProperties">Custom properties object.</param>
        public static void SetCustomProperties(CustomProperties customProperties)
        {
            PlatformSetCustomProperties(customProperties);
        }

        /// <summary>
        /// Set the maximum size of the internal storage.
        /// This method must be called before App Center is started. This method is only intended for applications.
        /// </summary>
        /// <remarks>
        /// This only sets the maximum size of the database, but App Center modules might store additional data.
        /// The value passed to this method is not persisted on disk. The default maximum database size is 10485760 bytes (10 MiB).
        /// </remarks>
        /// <param name="sizeInBytes">
        /// Maximum size of the internal storage in bytes. This will be rounded up to the nearest multiple of a SQLite page size (default is 4096 bytes).
        /// Values below 20,480 bytes (20 KiB) will be ignored.
        /// </param>
        /// <returns><code>true</code> if changing the size was successful.</returns>
        public static Task<bool> SetMaxStorageSizeAsync(long sizeInBytes)
        {
            return PlatformSetMaxStorageSizeAsync(sizeInBytes);
        }

        internal static void UnsetInstance()
        {
            PlatformUnsetInstance();
        }
    }
}<|MERGE_RESOLUTION|>--- conflicted
+++ resolved
@@ -101,11 +101,7 @@
         }
 
         /// <summary>
-<<<<<<< HEAD
-        ///     Allow or disallow network requests.
-=======
         /// Allow or disallow network requests.
->>>>>>> 24eaef45
         /// </summary>
         public static bool IsNetworkRequestsAllowed
         {
