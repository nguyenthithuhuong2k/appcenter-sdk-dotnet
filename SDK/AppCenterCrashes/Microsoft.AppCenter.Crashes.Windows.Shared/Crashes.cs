// Copyright (c) Microsoft Corporation. All rights reserved.
// Licensed under the MIT License.

using System;
using System.Collections.Generic;
using System.Diagnostics.CodeAnalysis;
using System.Linq;
using System.Threading.Tasks;
using Microsoft.AppCenter.Channel;
using Microsoft.AppCenter.Crashes.Ingestion.Models;
using Microsoft.AppCenter.Crashes.Utils;
using Microsoft.AppCenter.Ingestion.Models;
using Microsoft.AppCenter.Ingestion.Models.Serialization;
using Microsoft.AppCenter.Utils;

namespace Microsoft.AppCenter.Crashes
{
    public partial class Crashes : AppCenterService
    {
        private static readonly object CrashesLock = new object();

        private static Crashes _instanceField;

        private const int MaxAttachmentsPerCrash = 2;

        internal const string PrefKeyAlwaysSend = Constants.KeyPrefix + "CrashesAlwaysSend";

        static Crashes()
        {
            LogSerializer.AddLogType(ManagedErrorLog.JsonIdentifier, typeof(ManagedErrorLog));
            LogSerializer.AddLogType(ErrorAttachmentLog.JsonIdentifier, typeof(ErrorAttachmentLog));
        }

        public static Crashes Instance
        {
            get
            {
                lock (CrashesLock)
                {
                    return _instanceField ?? (_instanceField = new Crashes());
                }
            }
            set
            {
                lock (CrashesLock)
                {
                    _instanceField = value; //for testing
                }
            }
        }

        private static Task<bool> PlatformIsEnabledAsync()
        {
            lock (CrashesLock)
            {
                return Task.FromResult(Instance.InstanceEnabled);
            }
        }

        private static Task PlatformSetEnabledAsync(bool enabled)
        {
            lock (CrashesLock)
            {
                Instance.InstanceEnabled = enabled;
                return Task.FromResult(default(object));
            }
        }

        private static void OnUnhandledExceptionOccurred(object sender, UnhandledExceptionOccurredEventArgs args)
        {
            var errorLog = ErrorLogHelper.CreateErrorLog(args.Exception);
            ErrorLogHelper.SaveErrorLogFile(errorLog);
        }

        private static Task<bool> PlatformHasCrashedInLastSessionAsync()
        {
            return Instance.InstanceHasCrashedInLastSessionAsync();
        }

        private static Task<ErrorReport> PlatformGetLastSessionCrashReportAsync()
        {
            return Instance.InstanceGetLastSessionCrashReportAsync();
        }

        private static void PlatformNotifyUserConfirmation(UserConfirmation userConfirmation)
        {
            Instance.HandleUserConfirmationAsync(userConfirmation);
        }

        [SuppressMessage("ReSharper", "UnusedParameter.Local")]
        private static void PlatformTrackError(System.Exception exception, IDictionary<string, string> properties)
        {
        }

        /// <summary>
        /// A dictionary that contains unprocessed managed error logs before getting a user confirmation.
        /// </summary>
        private Dictionary<Guid, ManagedErrorLog> _unprocessedManagedErrorLogs;

        /// <inheritdoc />
        protected override string ChannelName => "crashes";

        /// <inheritdoc />
        protected override int TriggerCount => 1;

        /// <inheritdoc />
        protected override TimeSpan TriggerInterval => TimeSpan.FromSeconds(1);

        /// <inheritdoc />
        public override string ServiceName => "Crashes";

        /// <summary>
        /// A task of processing pending error log files.
        /// </summary>
        internal Task ProcessPendingErrorsTask { get; set; }

        // Task to get the last session error report, if one is found.
        private TaskCompletionSource<ErrorReport> _lastSessionErrorReportTaskSource;

        internal Crashes()
        {
            _unprocessedManagedErrorLogs = new Dictionary<Guid, ManagedErrorLog>();
        }

        /// <summary>
        /// Method that is called to signal start of Crashes service.
        /// </summary>
        /// <param name="channelGroup">Channel group</param>
        /// <param name="appSecret">App secret</param>
        public override void OnChannelGroupReady(IChannelGroup channelGroup, string appSecret)
        {
            lock (_serviceLock)
            {
                base.OnChannelGroupReady(channelGroup, appSecret);
                ApplyEnabledState(InstanceEnabled);
                if (InstanceEnabled)
                {
                    _lastSessionErrorReportTaskSource = new TaskCompletionSource<ErrorReport>();
                    ProcessPendingErrorsTask = ProcessPendingErrorsAsync();
                }
            }
        }

        private void ApplyEnabledState(bool enabled)
        {
            lock (_serviceLock)
            {
                if (enabled && ChannelGroup != null)
                {
                    ApplicationLifecycleHelper.Instance.UnhandledExceptionOccurred += OnUnhandledExceptionOccurred;
                }
                else if (!enabled)
                {
                    ApplicationLifecycleHelper.Instance.UnhandledExceptionOccurred -= OnUnhandledExceptionOccurred;
                    ErrorLogHelper.RemoveAllStoredErrorLogFiles();
                    _lastSessionErrorReportTaskSource = null;
                }
            }
        }

        public override bool InstanceEnabled
        {
            get => base.InstanceEnabled;

            set
            {
                lock (_serviceLock)
                {
                    var prevValue = InstanceEnabled;
                    base.InstanceEnabled = value;
                    if (value != prevValue)
                    {
                        ApplyEnabledState(value);
                    }
                }
            }
        }

        private async Task<bool> InstanceHasCrashedInLastSessionAsync()
        {
            return (await InstanceGetLastSessionCrashReportAsync()) != null;
        }

        private Task<ErrorReport> InstanceGetLastSessionCrashReportAsync()
        {
            return _lastSessionErrorReportTaskSource?.Task ?? Task.FromResult<ErrorReport>(null);
        }

        private Task ProcessPendingErrorsAsync()
        {
            return Task.Run(async () =>
            {
                var lastSessionErrorLogTimestamp = DateTime.MinValue;
                ManagedErrorLog lastSessionErrorLog = null;
                foreach (var file in ErrorLogHelper.GetErrorLogFiles())
                {
                    AppCenterLog.Debug(LogTag, $"Process pending error file {file.Name}");
                    var log = ErrorLogHelper.ReadErrorLogFile(file);

                    // Process the file for last session crash report. It doesn't matter if the log is null.
                    try
                    {
                        var otherFileTimestamp = file.LastWriteTime;
                        if (lastSessionErrorLogTimestamp < otherFileTimestamp)
                        {
                            lastSessionErrorLogTimestamp = otherFileTimestamp;
                            lastSessionErrorLog = log;
                        }
                    }
                    catch (System.Exception ex)
                    {
                        AppCenterLog.Warn(LogTag, $"Failed to get the last write time for an error file.", ex);
                    }

                    // Finish processing the file.
                    if (log == null)
                    {
                        AppCenterLog.Error(LogTag, $"Error parsing error log. Deleting invalid file: {file.Name}");
                        try
                        {
                            file.Delete();
                        }
                        catch (System.Exception ex)
                        {
                            AppCenterLog.Warn(LogTag, $"Failed to delete error log file {file.Name}.", ex);
                        }
                    }
                    else
                    {
                        _unprocessedManagedErrorLogs.Add(log.Id, log);
                    }
                }
                ErrorReport lastSessionErrorReport = null;
                if (lastSessionErrorLog != null)
                {
                    AppCenterLog.Debug(LogTag, "Setting last session error report to an actual report.");

                    // TODO: Build error report from cache.
                    lastSessionErrorReport = new ErrorReport(lastSessionErrorLog, null);
                }
                else
                {
                    AppCenterLog.Debug(LogTag, "Setting last session error report to null.");
                }
                _lastSessionErrorReportTaskSource.SetResult(lastSessionErrorReport);
                await SendCrashReportsOrAwaitUserConfirmationAsync().ConfigureAwait(false);
            });
        }

        private async Task SendCrashReportsOrAwaitUserConfirmationAsync()
        {
            bool alwaysSend = ApplicationSettings.GetValue(PrefKeyAlwaysSend, false);
            if (_unprocessedManagedErrorLogs.Count() > 0)
            {
                // Check for always send: this bypasses user confirmation callback.
                if (alwaysSend)
                {
                    AppCenterLog.Debug(LogTag, "The flag for user confirmation is set to AlwaysSend, will send logs.");
                    await HandleUserConfirmationAsync(UserConfirmation.Send);
                    return;
                }

                var shouldAwaitUserConfirmation = ShouldAwaitUserConfirmation?.Invoke();
                if (shouldAwaitUserConfirmation.HasValue && shouldAwaitUserConfirmation.Value)
                {
                    AppCenterLog.Debug(LogTag, "ShouldAwaitUserConfirmation returned true, wait sending logs.");
                }
                else
                {
                    AppCenterLog.Debug(LogTag, "ShouldAwaitUserConfirmation returned false or is not implemented, will send logs.");
                    await HandleUserConfirmationAsync(UserConfirmation.Send);
                }
            }
        }

        private Task HandleUserConfirmationAsync(UserConfirmation userConfirmation)
        {
            var keys = _unprocessedManagedErrorLogs.Keys.ToList();
            var tasks = new List<Task>();

            if (userConfirmation == UserConfirmation.DontSend)
            {
<<<<<<< HEAD
                var log = _unprocessedManagedErrorLogs[key];
                tasks.Add(Channel.EnqueueAsync(log));
                _unprocessedManagedErrorLogs.Remove(key);
                ErrorLogHelper.RemoveStoredErrorLogFile(key);

                // TODO: Build error report from cache.
                var errorReport = new ErrorReport(log, null);

                // This must never called while a lock is held.
                var attachments = GetErrorAttachments?.Invoke(errorReport);
                if (attachments == null)
=======
                foreach (var key in keys)
>>>>>>> 603a15f2
                {
                    _unprocessedManagedErrorLogs.Remove(key);
                    ErrorLogHelper.RemoveStoredErrorLogFile(key);
                    // TODO: Remove exception files
                }
            }
            else
            {
                if (userConfirmation == UserConfirmation.AlwaysSend)
                {
                    ApplicationSettings.SetValue(PrefKeyAlwaysSend, true);
                }

                // Send every pending log.
                foreach (var key in keys)
                {
                    var log = _unprocessedManagedErrorLogs[key];
                    tasks.Add(Channel.EnqueueAsync(log));
                    _unprocessedManagedErrorLogs.Remove(key);
                    ErrorLogHelper.RemoveStoredErrorLogFile(key);
                    var errorReport = new ErrorReport(log, null);

                    // This must never be called while a lock is held.
                    var attachments = GetErrorAttachments?.Invoke(errorReport);
                    if (attachments == null)
                    {
                        AppCenterLog.Debug(LogTag, $"Crashes.GetErrorAttachments returned null; no additional information will be attached to log: {log.Id}.");
                    }
                    else
                    {
                        tasks.Add(SendErrorAttachmentsAsync(log.Id, attachments));
                    }
                }
            }
            return Task.WhenAll(tasks);
        }

        private Task SendErrorAttachmentsAsync(Guid errorId, IEnumerable<ErrorAttachmentLog> attachments)
        {
            var totalErrorAttachments = 0;
            var tasks = new List<Task>();
            foreach (var attachment in attachments)
            {
                if (attachment != null)
                {
                    attachment.Id = Guid.NewGuid();
                    attachment.ErrorId = errorId;
                    try
                    {
                        attachment.Validate();
                        ++totalErrorAttachments;
                        tasks.Add(Channel.EnqueueAsync(attachment));
                    }
                    catch (ValidationException e)
                    {
                        AppCenterLog.Error(LogTag, "Not all required fields are present in ErrorAttachmentLog.", e);
                    }
                }
                else
                {
                    AppCenterLog.Warn(LogTag, "Skipping null ErrorAttachmentLog in Crashes.GetErrorAttachments.");
                }
            }
            if (totalErrorAttachments > MaxAttachmentsPerCrash)
            {
                AppCenterLog.Warn(LogTag, $"A limit of {MaxAttachmentsPerCrash} attachments per error report might be enforced by server.");
            }
            return Task.WhenAll(tasks);
        }
    }
}<|MERGE_RESOLUTION|>--- conflicted
+++ resolved
@@ -280,21 +280,7 @@
 
             if (userConfirmation == UserConfirmation.DontSend)
             {
-<<<<<<< HEAD
-                var log = _unprocessedManagedErrorLogs[key];
-                tasks.Add(Channel.EnqueueAsync(log));
-                _unprocessedManagedErrorLogs.Remove(key);
-                ErrorLogHelper.RemoveStoredErrorLogFile(key);
-
-                // TODO: Build error report from cache.
-                var errorReport = new ErrorReport(log, null);
-
-                // This must never called while a lock is held.
-                var attachments = GetErrorAttachments?.Invoke(errorReport);
-                if (attachments == null)
-=======
                 foreach (var key in keys)
->>>>>>> 603a15f2
                 {
                     _unprocessedManagedErrorLogs.Remove(key);
                     ErrorLogHelper.RemoveStoredErrorLogFile(key);
@@ -315,6 +301,8 @@
                     tasks.Add(Channel.EnqueueAsync(log));
                     _unprocessedManagedErrorLogs.Remove(key);
                     ErrorLogHelper.RemoveStoredErrorLogFile(key);
+
+                    // TODO: Build error report from cache.
                     var errorReport = new ErrorReport(log, null);
 
                     // This must never be called while a lock is held.
