// Copyright (c) Microsoft Corporation. All rights reserved.
// Licensed under the MIT License.

using System;
using System.Collections.Generic;
using System.Diagnostics.CodeAnalysis;
using System.Linq;
using System.Threading.Tasks;
using Microsoft.AppCenter.Channel;
using Microsoft.AppCenter.Crashes.Ingestion.Models;
using Microsoft.AppCenter.Crashes.Utils;
using Microsoft.AppCenter.Ingestion.Models;
using Microsoft.AppCenter.Ingestion.Models.Serialization;
using Microsoft.AppCenter.Utils;

namespace Microsoft.AppCenter.Crashes
{
    public partial class Crashes : AppCenterService
    {
        private static readonly object CrashesLock = new object();

        private static Crashes _instanceField;

        private const int MaxAttachmentsPerCrash = 2;

        internal const string PrefKeyAlwaysSend = Constants.KeyPrefix + "CrashesAlwaysSend";

        static Crashes()
        {
            LogSerializer.AddLogType(ManagedErrorLog.JsonIdentifier, typeof(ManagedErrorLog));
            LogSerializer.AddLogType(ErrorAttachmentLog.JsonIdentifier, typeof(ErrorAttachmentLog));
        }

        public static Crashes Instance
        {
            get
            {
                lock (CrashesLock)
                {
                    return _instanceField ?? (_instanceField = new Crashes());
                }
            }
            set
            {
                lock (CrashesLock)
                {
                    _instanceField = value; //for testing
                }
            }
        }

        private static Task<bool> PlatformIsEnabledAsync()
        {
            lock (CrashesLock)
            {
                return Task.FromResult(Instance.InstanceEnabled);
            }
        }

        private static Task PlatformSetEnabledAsync(bool enabled)
        {
            lock (CrashesLock)
            {
                Instance.InstanceEnabled = enabled;
                return Task.FromResult(default(object));
            }
        }

        private static void OnUnhandledExceptionOccurred(object sender, UnhandledExceptionOccurredEventArgs args)
        {
            var errorLog = ErrorLogHelper.CreateErrorLog(args.Exception);
            ErrorLogHelper.SaveErrorLogFile(errorLog);
        }

        private static Task<bool> PlatformHasCrashedInLastSessionAsync()
        {
            return Task.FromResult(false);
        }

        private static Task<ErrorReport> PlatformGetLastSessionCrashReportAsync()
        {
            return Task.FromResult((ErrorReport)null);
        }

        [SuppressMessage("ReSharper", "UnusedParameter.Local")]
        private static void PlatformNotifyUserConfirmation(UserConfirmation userConfirmation)
        {
            Instance.HandleUserConfirmationAsync(userConfirmation);
        }

        [SuppressMessage("ReSharper", "UnusedParameter.Local")]
        private static void PlatformTrackError(System.Exception exception, IDictionary<string, string> properties)
        {
        }

        /// <summary>
        /// A dictionary that contains unprocessed managed error logs before getting a user confirmation.
        /// </summary>
        private Dictionary<Guid, ManagedErrorLog> _unprocessedManagedErrorLogs;

        internal Crashes()
        {
            _unprocessedManagedErrorLogs = new Dictionary<Guid, ManagedErrorLog>();
        }

        /// <inheritdoc />
        protected override string ChannelName => "crashes";

        /// <inheritdoc />
        protected override int TriggerCount => 1;

        /// <inheritdoc />
        protected override TimeSpan TriggerInterval => TimeSpan.FromSeconds(1);

        /// <inheritdoc />
        public override string ServiceName => "Crashes";

        /// <summary>
        /// A task of processing pending error log files.
        /// </summary>
        internal Task ProcessPendingErrorsTask { get; set; }

        /// <summary>
        /// Method that is called to signal start of Crashes service.
        /// </summary>
        /// <param name="channelGroup">Channel group</param>
        /// <param name="appSecret">App secret</param>
        public override void OnChannelGroupReady(IChannelGroup channelGroup, string appSecret)
        {
            lock (CrashesLock)
            {
                base.OnChannelGroupReady(channelGroup, appSecret);
                ApplyEnabledState(InstanceEnabled);
                if (InstanceEnabled)
                {
                    ProcessPendingErrorsTask = ProcessPendingErrorsAsync();
                }
            }
        }

        private void ApplyEnabledState(bool enabled)
        {
            lock (_serviceLock)
            {
                if (enabled && ChannelGroup != null)
                {
                    ApplicationLifecycleHelper.Instance.UnhandledExceptionOccurred += OnUnhandledExceptionOccurred;
                }
                else if (!enabled)
                {
                    ApplicationLifecycleHelper.Instance.UnhandledExceptionOccurred -= OnUnhandledExceptionOccurred;
                    ErrorLogHelper.RemoveAllStoredErrorLogFiles();
                }
            }
        }

        public override bool InstanceEnabled
        {
            get => base.InstanceEnabled;

            set
            {
                lock (_serviceLock)
                {
                    var prevValue = InstanceEnabled;
                    base.InstanceEnabled = value;
                    if (value != prevValue)
                    {
                        ApplyEnabledState(value);
                    }
                }
            }
        }

        private Task ProcessPendingErrorsAsync()
        {
            return Task.Run(async () =>
            {
                foreach (var file in ErrorLogHelper.GetErrorLogFiles())
                {
                    AppCenterLog.Debug(LogTag, $"Process pending error file {file.Name}");
                    var log = ErrorLogHelper.ReadErrorLogFile(file);
                    if (log == null)
                    {
                        AppCenterLog.Error(LogTag, $"Error parsing error log. Deleting invalid file: {file.Name}");
                        try
                        {
                            file.Delete();
                        }
                        catch (System.Exception ex)
                        {
                            AppCenterLog.Warn(LogTag, $"Failed to delete error log file {file.Name}.", ex);
                        }
                    }
                    else
                    {
                        _unprocessedManagedErrorLogs.Add(log.Id, log);
                    }
                }
                await SendCrashReportsOrAwaitUserConfirmationAsync();
            });
        }

        private Task SendCrashReportsOrAwaitUserConfirmationAsync()
        {
            bool alwaysSend = ApplicationSettings.GetValue(PrefKeyAlwaysSend, false);

            return Task.Run(async () =>
            {
                if (_unprocessedManagedErrorLogs.Count() > 0)
                {
                    // Check for always send: this bypasses user confirmation callback.
                    if (alwaysSend)
                    {
                        AppCenterLog.Debug(LogTag, "The flag for user confirmation is set to AlwaysSend, will send logs.");
                        await HandleUserConfirmationAsync(UserConfirmation.Send);
                        return;
                    }

                    if (ShouldAwaitUserConfirmation?.Invoke() ?? false)
                    {
                        AppCenterLog.Debug(LogTag, "ShouldAwaitUserConfirmation returned true, wait sending logs.");
                    }
                    else
                    {
                        AppCenterLog.Debug(LogTag, "ShouldAwaitUserConfirmation returned false, will send logs.");
                        await HandleUserConfirmationAsync(UserConfirmation.Send);
                    }
                }
            });
        }

        private Task HandleUserConfirmationAsync(UserConfirmation userConfirmation)
        {
            var keys = _unprocessedManagedErrorLogs.Keys.ToList();
            var tasks = new List<Task>();

            if (userConfirmation == UserConfirmation.DontSend)
            {
                foreach (var key in keys)
                {
                    _unprocessedManagedErrorLogs.Remove(key);
                    ErrorLogHelper.RemoveStoredErrorLogFile(key);
                    // TODO: Remove exception files
                }
            }
            else
            {
<<<<<<< HEAD
                if (userConfirmation == UserConfirmation.AlwaysSend)
                {
                    ApplicationSettings.SetValue(PrefKeyAlwaysSend, true);
                }

                // Send every pending log.
                foreach (var key in keys)
                {
                    var log = _unprocessedManagedErrorLogs[key];
                    tasks.Add(Channel.EnqueueAsync(log));
                    _unprocessedManagedErrorLogs.Remove(key);
                    ErrorLogHelper.RemoveStoredErrorLogFile(key);
                    if (GetErrorAttachments != null)
                    {
                        var errorReport = new ErrorReport(log, null);

                        // This must never called while a lock is held.
                        var attachments = GetErrorAttachments?.Invoke(errorReport);
                        tasks.Add(SendErrorAttachmentsAsync(log.Id, attachments));
                    }
=======
                var log = _unprocessedManagedErrorLogs[key];
                tasks.Add(Channel.EnqueueAsync(log));
                _unprocessedManagedErrorLogs.Remove(key);
                ErrorLogHelper.RemoveStoredErrorLogFile(key);
                var errorReport = new ErrorReport(log, null);

                // This must never called while a lock is held.
                var attachments = GetErrorAttachments?.Invoke(errorReport);
                if (attachments == null)
                {
                    AppCenterLog.Debug(LogTag, $"Crashes.GetErrorAttachments returned null; no additional information will be attached to log: {log.Id}.");
                }
                else
                {
                    tasks.Add(SendErrorAttachmentsAsync(log.Id, attachments));
>>>>>>> 95e263f4
                }
            }
            return Task.WhenAll(tasks);
        }

        private Task SendErrorAttachmentsAsync(Guid errorId, IEnumerable<ErrorAttachmentLog> attachments)
        {
            var totalErrorAttachments = 0;
            var tasks = new List<Task>();
            foreach (var attachment in attachments)
            {
                if (attachment != null)
                {
                    attachment.Id = Guid.NewGuid();
                    attachment.ErrorId = errorId;
                    try
                    {
                        attachment.Validate();
                        ++totalErrorAttachments;
                        tasks.Add(Channel.EnqueueAsync(attachment));
                    }
                    catch (ValidationException e)
                    {
                        AppCenterLog.Error(LogTag, "Not all required fields are present in ErrorAttachmentLog.", e);
                    }
                }
                else
                {
                    AppCenterLog.Warn(LogTag, "Skipping null ErrorAttachmentLog in Crashes.GetErrorAttachments.");
                }
            }
            if (totalErrorAttachments > MaxAttachmentsPerCrash)
            {
                AppCenterLog.Warn(LogTag, $"A limit of {MaxAttachmentsPerCrash} attachments per error report might be enforced by server.");
            }
            return Task.WhenAll(tasks);
        }
    }
}<|MERGE_RESOLUTION|>--- conflicted
+++ resolved
@@ -246,7 +246,6 @@
             }
             else
             {
-<<<<<<< HEAD
                 if (userConfirmation == UserConfirmation.AlwaysSend)
                 {
                     ApplicationSettings.SetValue(PrefKeyAlwaysSend, true);
@@ -267,23 +266,6 @@
                         var attachments = GetErrorAttachments?.Invoke(errorReport);
                         tasks.Add(SendErrorAttachmentsAsync(log.Id, attachments));
                     }
-=======
-                var log = _unprocessedManagedErrorLogs[key];
-                tasks.Add(Channel.EnqueueAsync(log));
-                _unprocessedManagedErrorLogs.Remove(key);
-                ErrorLogHelper.RemoveStoredErrorLogFile(key);
-                var errorReport = new ErrorReport(log, null);
-
-                // This must never called while a lock is held.
-                var attachments = GetErrorAttachments?.Invoke(errorReport);
-                if (attachments == null)
-                {
-                    AppCenterLog.Debug(LogTag, $"Crashes.GetErrorAttachments returned null; no additional information will be attached to log: {log.Id}.");
-                }
-                else
-                {
-                    tasks.Add(SendErrorAttachmentsAsync(log.Id, attachments));
->>>>>>> 95e263f4
                 }
             }
             return Task.WhenAll(tasks);
