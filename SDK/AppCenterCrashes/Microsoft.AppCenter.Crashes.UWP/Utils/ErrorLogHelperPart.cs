﻿// Copyright (c) Microsoft Corporation. All rights reserved.
// Licensed under the MIT License.

using System;
using System.Collections.Generic;
<<<<<<< HEAD
using System.Diagnostics;
using System.Globalization;
using System.IO;
using System.Linq;
=======
using Microsoft.AppCenter.Crashes.Ingestion.Models;
>>>>>>> 9c16d677
using Microsoft.AppCenter.Crashes.Windows.Utils;
using ModelBinary = Microsoft.AppCenter.Crashes.Ingestion.Models.Binary;
using ModelException = Microsoft.AppCenter.Crashes.Ingestion.Models.Exception;
using ModelStackFrame = Microsoft.AppCenter.Crashes.Ingestion.Models.StackFrame;

namespace Microsoft.AppCenter.Crashes.Utils
{
    public partial class ErrorLogHelper
    {
        private const string AddressFormat = "0x{0:x16}";

        internal static ErrorExceptionAndBinaries CreateModelExceptionAndBinaries(System.Exception exception)
        {
            var binaries = new Dictionary<long, ModelBinary>();
            var modelException = ProcessException(exception, null, binaries);
            return new ErrorExceptionAndBinaries { Binaries = binaries.Count > 0 ? binaries.Values.ToList() : null, Exception = modelException };
        }

        private static ModelException ProcessException(System.Exception exception, ModelException outerException, Dictionary<long, ModelBinary> seenBinaries)
        {
            var modelException = new ModelException
            {
                Type = exception.GetType().ToString(),
                Message = exception.Message,
                StackTrace = exception.StackTrace
            };
            if (exception is AggregateException aggregateException)
            {
                if (aggregateException.InnerExceptions.Count != 0)
                {
                    modelException.InnerExceptions = new List<ModelException>();
                    foreach (var innerException in aggregateException.InnerExceptions)
                    {
                        ProcessException(innerException, modelException, seenBinaries);
                    }
                }
            }
            if (exception.InnerException != null)
            {
                modelException.InnerExceptions = modelException.InnerExceptions ?? new List<ModelException>();
                ProcessException(exception.InnerException, modelException, seenBinaries);
            }
<<<<<<< HEAD
            var stackTrace = new StackTrace(exception, true);
            var frames = stackTrace.GetFrames();
            modelException.Frames = new List<ModelStackFrame>();

            // If there are native frames available, process them to extract image information and frame addresses.
            // The check looks odd, but there is a possibility of frames being null or empty both.
            if (frames != null && frames.Length > 0 && frames[0].HasNativeImage())
            {
                foreach (var frame in frames)
                {
                    // Get stack frame address.
                    var crashFrame = new ModelStackFrame
                    {
                        Address = string.Format(CultureInfo.InvariantCulture, AddressFormat, frame.GetNativeIP().ToInt64()),
                    };
                    modelException.Frames.Add(crashFrame);

                    // Process binary.
                    var nativeImageBase = frame.GetNativeImageBase().ToInt64();
                    if (seenBinaries.ContainsKey(nativeImageBase) || nativeImageBase == 0)
                    {
                        continue;
                    }
                    var binary = ImageToBinary(frame.GetNativeImageBase());
                    if (binary != null)
                    {
                        seenBinaries[nativeImageBase] = binary;
                    }
                }
            }
            outerException?.InnerExceptions.Add(modelException);
            return modelException;
        }

        private static unsafe ModelBinary ImageToBinary(IntPtr imageBase)
        {
            // TODO - we are told that this "int.MaxValue" is safe because PEReader will only read what it must read and thus won't go out of bounds. If this is a problem, some of the parsing code from HockeyApp can be ported to get an exact size.
            // That parsing code is here: https://github.com/bitstadium/HockeySDK-Windows/blob/af56dd7f7b10f9d5f63ce33bd68dbaab8c504faf/Src/Kit.UWP/Extensibility/PEImageReader.cs#L88
            var reader = new System.Reflection.PortableExecutable.PEReader((byte*)imageBase.ToPointer(), int.MaxValue, true);
            var debugdir = reader.ReadDebugDirectory();
            var codeViewEntry = debugdir.First(entry => entry.Type == System.Reflection.PortableExecutable.DebugDirectoryEntryType.CodeView);
            var codeView = reader.ReadCodeViewDebugDirectoryData(codeViewEntry);
            var pdbPath = Path.GetFileName(codeView.Path);
            var endAddress = imageBase + reader.PEHeaders.PEHeader.SizeOfImage;
            return new ModelBinary
            {
                StartAddress = string.Format(CultureInfo.InvariantCulture, AddressFormat, imageBase.ToInt64()),
                EndAddress = string.Format(CultureInfo.InvariantCulture, AddressFormat, endAddress.ToInt64()),
                Path = pdbPath,
                Name = string.IsNullOrEmpty(pdbPath) == false ? Path.GetFileNameWithoutExtension(pdbPath) : null,
                Id = string.Format(CultureInfo.InvariantCulture, "{0:N}-{1}", codeView.Guid, codeView.Age)
            };
=======

            // The binaries needs to be set to empty list even when .NET native not used in the app. Known bug in backend.
            return new ErrorExceptionAndBinaries { Exception = modelException, Binaries = new List<Binary>() };
>>>>>>> 9c16d677
        }
    }
}<|MERGE_RESOLUTION|>--- conflicted
+++ resolved
@@ -3,14 +3,11 @@
 
 using System;
 using System.Collections.Generic;
-<<<<<<< HEAD
 using System.Diagnostics;
 using System.Globalization;
 using System.IO;
 using System.Linq;
-=======
 using Microsoft.AppCenter.Crashes.Ingestion.Models;
->>>>>>> 9c16d677
 using Microsoft.AppCenter.Crashes.Windows.Utils;
 using ModelBinary = Microsoft.AppCenter.Crashes.Ingestion.Models.Binary;
 using ModelException = Microsoft.AppCenter.Crashes.Ingestion.Models.Exception;
@@ -26,7 +23,9 @@
         {
             var binaries = new Dictionary<long, ModelBinary>();
             var modelException = ProcessException(exception, null, binaries);
-            return new ErrorExceptionAndBinaries { Binaries = binaries.Count > 0 ? binaries.Values.ToList() : null, Exception = modelException };
+
+            // TODO this will send empty binary array for non .NET native builds. But currently backend requires the property to be set.
+            return new ErrorExceptionAndBinaries { Binaries = binaries.Values.ToList(), Exception = modelException };
         }
 
         private static ModelException ProcessException(System.Exception exception, ModelException outerException, Dictionary<long, ModelBinary> seenBinaries)
@@ -53,10 +52,8 @@
                 modelException.InnerExceptions = modelException.InnerExceptions ?? new List<ModelException>();
                 ProcessException(exception.InnerException, modelException, seenBinaries);
             }
-<<<<<<< HEAD
             var stackTrace = new StackTrace(exception, true);
             var frames = stackTrace.GetFrames();
-            modelException.Frames = new List<ModelStackFrame>();
 
             // If there are native frames available, process them to extract image information and frame addresses.
             // The check looks odd, but there is a possibility of frames being null or empty both.
@@ -69,6 +66,10 @@
                     {
                         Address = string.Format(CultureInfo.InvariantCulture, AddressFormat, frame.GetNativeIP().ToInt64()),
                     };
+                    if (modelException.Frames == null)
+                    {
+                        modelException.Frames = new List<ModelStackFrame>();
+                    }
                     modelException.Frames.Add(crashFrame);
 
                     // Process binary.
@@ -106,11 +107,6 @@
                 Name = string.IsNullOrEmpty(pdbPath) == false ? Path.GetFileNameWithoutExtension(pdbPath) : null,
                 Id = string.Format(CultureInfo.InvariantCulture, "{0:N}-{1}", codeView.Guid, codeView.Age)
             };
-=======
-
-            // The binaries needs to be set to empty list even when .NET native not used in the app. Known bug in backend.
-            return new ErrorExceptionAndBinaries { Exception = modelException, Binaries = new List<Binary>() };
->>>>>>> 9c16d677
         }
     }
 }