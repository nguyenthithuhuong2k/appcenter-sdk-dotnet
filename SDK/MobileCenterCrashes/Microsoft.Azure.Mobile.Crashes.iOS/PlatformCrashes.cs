﻿using System;
using System.Collections.Generic;
using System.Diagnostics;
using System.Linq;
using Microsoft.Azure.Mobile.Crashes.iOS.Bindings;
using Foundation;
using System.Text.RegularExpressions;

namespace Microsoft.Azure.Mobile.Crashes
{
    class PlatformCrashes : PlatformCrashesBase
    {
        public override SendingErrorReportHandler SendingErrorReport { get; set; }
        public override SentErrorReportHandler SentErrorReport { get; set; }
        public override FailedToSendErrorHandler FailedToSendErrorReport { get; set; }
        public override ShouldProcessErrorReportCallback ShouldProcessErrorReport { get; set; }
        public override GetErrorAttachmentCallback GetErrorAttachment { get; set; }

        CrashesDelegate crashesDelegate { get; set; }

        public override Type BindingType => typeof(MSCrashes);

        public override bool Enabled
        {
            get { return MSCrashes.IsEnabled(); }
            set { MSCrashes.SetEnabled(value); }
        }

        public override bool HasCrashedInLastSession => MSCrashes.HasCrashedInLastSession;

        //public override void TrackException(Exception exception)
        //{
        //	throw new NotImplementedException();
        //}

        static PlatformCrashes()
        {
            AppDomain.CurrentDomain.UnhandledException += OnUnhandledException;
        }

        public PlatformCrashes()
        {
            crashesDelegate = new CrashesDelegate(this);
            MSCrashes.SetDelegate(crashesDelegate);
        }

        private static void OnUnhandledException(object sender, UnhandledExceptionEventArgs e)
        {
            MSException exception = GenerateiOSException((Exception)e.ExceptionObject);
            MSWrapperExceptionManager.SetWrapperException(exception);
        }

        private static MSException GenerateiOSException(Exception exception)
        {
<<<<<<< HEAD
            //TODO should actually just make a new constructor to take care of this 
            var msException = new MSException();
            msException.Type = exception.GetType().FullName;
            msException.Message = exception.Message;
            msException.Frames = GenerateStackFrames(exception);
            msException.WrapperSdkName = WrapperSdk.Name;
=======
            iOSException iosException = new iOSException();
            iosException.Type = exception.GetType().FullName;
            iosException.Message = exception.Message;
            iosException.Frames = GenerateStackFrames(exception);
            iosException.WrapperSdkName = WrapperSdk.Name;
>>>>>>> 74242162

            var aggregateException = exception as AggregateException;
            var innerExceptions = new List<MSException>();

            if (aggregateException?.InnerExceptions != null)
            {
                foreach (Exception innerException in aggregateException.InnerExceptions)
                {
                    innerExceptions.Add(GenerateiOSException(innerException));
                }
            }
            else if (exception.InnerException != null)
            {
                innerExceptions.Add(GenerateiOSException(exception.InnerException));
            }

            msException.InnerExceptions = innerExceptions.Count > 0 ? innerExceptions.ToArray() : null;

            return msException;
        }

        #pragma warning disable XS0001 // Find usages of mono todo items

        private static MSStackFrame[] GenerateStackFrames(Exception e)
        {
            var trace = new StackTrace(e, true);
            var frameList = new List<MSStackFrame>();

            for (int i = 0; i < trace.FrameCount; ++i)
            {
                StackFrame dotnetFrame = trace.GetFrame(i);
                if (dotnetFrame.GetMethod() == null) continue;
                var msFrame = new MSStackFrame();
                msFrame.Address = null;
                msFrame.Code = null;
                msFrame.MethodName = dotnetFrame.GetMethod().Name;
                msFrame.ClassName = dotnetFrame.GetMethod().DeclaringType?.FullName;
                msFrame.LineNumber = dotnetFrame.GetFileLineNumber() == 0 ? null : (NSNumber)(dotnetFrame.GetFileLineNumber());
                msFrame.FileName = AnonymizePath(dotnetFrame.GetFileName());
                frameList.Add(msFrame);
            }
            return frameList.Count == 0 ? null : frameList.ToArray();
        }

        #pragma warning restore XS0001 // Find usages of mono todo items

        private static string AnonymizePath(string path)
        {
            if ((path == null) || (path.Count() == 0) || !path.Contains("/Users/"))
            {
                return path;
            }
                
            string pattern = "(/Users/[^/]+/)";
            return Regex.Replace(path, pattern, "/Users/USER/");
        }
    }
}<|MERGE_RESOLUTION|>--- conflicted
+++ resolved
@@ -52,20 +52,11 @@
 
         private static MSException GenerateiOSException(Exception exception)
         {
-<<<<<<< HEAD
-            //TODO should actually just make a new constructor to take care of this 
             var msException = new MSException();
             msException.Type = exception.GetType().FullName;
             msException.Message = exception.Message;
             msException.Frames = GenerateStackFrames(exception);
             msException.WrapperSdkName = WrapperSdk.Name;
-=======
-            iOSException iosException = new iOSException();
-            iosException.Type = exception.GetType().FullName;
-            iosException.Message = exception.Message;
-            iosException.Frames = GenerateStackFrames(exception);
-            iosException.WrapperSdkName = WrapperSdk.Name;
->>>>>>> 74242162
 
             var aggregateException = exception as AggregateException;
             var innerExceptions = new List<MSException>();
