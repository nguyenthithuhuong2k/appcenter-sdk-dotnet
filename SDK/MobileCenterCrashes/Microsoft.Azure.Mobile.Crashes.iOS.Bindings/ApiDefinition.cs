--- conflicted
+++ resolved
@@ -5,56 +5,6 @@
 
 namespace Microsoft.Azure.Mobile.Crashes.iOS.Bindings
 {
-<<<<<<< HEAD
-	// @interface MSErrorReport : NSObject
-	[BaseType(typeof(NSObject))]
-	interface MSErrorReport
-	{
-		// @property (readonly, nonatomic) NSString * incidentIdentifier;
-		[Export("incidentIdentifier")]
-		string IncidentIdentifier { get; }
-
-		// @property (readonly, nonatomic) NSString * reporterKey;
-		[Export("reporterKey")]
-		string ReporterKey { get; }
-
-		// @property (readonly, nonatomic) NSString * signal;
-		[Export("signal")]
-		string Signal { get; }
-
-		// @property (readonly, nonatomic) NSString * exceptionName;
-		[Export("exceptionName")]
-		string ExceptionName { get; }
-
-		// @property (readonly, nonatomic) NSString * exceptionReason;
-		[Export("exceptionReason")]
-		string ExceptionReason { get; }
-
-		// @property (readonly, nonatomic, strong) NSDate * appStartTime;
-		[Export("appStartTime", ArgumentSemantic.Strong)]
-		NSDate AppStartTime { get; }
-
-		// @property (readonly, nonatomic, strong) NSDate * appErrorTime;
-		[Export("appErrorTime", ArgumentSemantic.Strong)]
-		NSDate AppErrorTime { get; }
-
-		// @property (readonly, nonatomic) MSDevice * device;
-		[Export("device")]
-		Microsoft.Azure.Mobile.iOS.Bindings.MSDevice Device { get; }
-
-		// @property (readonly, assign, nonatomic) NSUInteger appProcessIdentifier;
-		[Export("appProcessIdentifier")]
-		nuint AppProcessIdentifier { get; }
-
-		// -(BOOL)isAppKill;
-		[Export("isAppKill")]
-		//[Verify(MethodToProperty)]
-		bool IsAppKill { get; }
-	}
-
-	// typedef bool (^MSUserConfirmationHandler)(NSArray<MSErrorReport *> * _Nonnull);
-	delegate bool MSUserConfirmationHandler(MSErrorReport[] arg0);
-=======
     // @interface MSErrorReport : NSObject
     [BaseType(typeof(NSObject))]
     interface MSErrorReport
@@ -101,9 +51,8 @@
         bool IsAppKill { get; }
     }
 
-    // typedef void (^MSUserConfirmationHandler)(NSArray<MSErrorReport *> * _Nonnull);
-    delegate void MSUserConfirmationHandler(MSErrorReport[] arg0);
->>>>>>> 2d797c97
+    // typedef bool (^MSUserConfirmationHandler)(NSArray<MSErrorReport *> * _Nonnull);
+    delegate bool MSUserConfirmationHandler(MSErrorReport[] arg0);
 
     // @interface MSCrashes
     [BaseType(typeof(NSObject))]
