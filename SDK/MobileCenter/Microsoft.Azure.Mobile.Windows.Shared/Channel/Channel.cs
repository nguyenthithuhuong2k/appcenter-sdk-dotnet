﻿using System;
using System.Collections.Generic;
using System.Linq;
using System.Threading.Tasks;
using Microsoft.Azure.Mobile.Ingestion.Models;
using Microsoft.Azure.Mobile.Ingestion;
using Microsoft.Azure.Mobile.Storage;
using Microsoft.Azure.Mobile.Utils;
using Microsoft.Azure.Mobile.Utils.Synchronization;

namespace Microsoft.Azure.Mobile.Channel
{
    public sealed class Channel : IChannelUnit
    {
        private const int ClearBatchSize = 100;
        private Ingestion.Models.Device _device;
        private readonly string _appSecret;
        private readonly IStorage _storage;
        private readonly IIngestion _ingestion;
        private readonly IDeviceInformationHelper _deviceInfoHelper = new DeviceInformationHelper();
        private readonly Dictionary<string, List<Log>> _sendingBatches = new Dictionary<string, List<Log>>();
        private readonly int _maxParallelBatches;
        private readonly int _maxLogsPerBatch;
        private long _pendingLogCount;
        private bool _enabled;
        private bool _discardLogs;
        private bool _batchScheduled;
        private TimeSpan _batchTimeInterval;
        private readonly StatefulMutex _mutex = new StatefulMutex();

        internal Channel(string name, int maxLogsPerBatch, TimeSpan batchTimeInterval, int maxParallelBatches,
            string appSecret, IIngestion ingestion, IStorage storage)
        {
            Name = name;
            _maxParallelBatches = maxParallelBatches;
            _maxLogsPerBatch = maxLogsPerBatch;
            _appSecret = appSecret;
            _ingestion = ingestion;
            _storage = storage;
            _batchTimeInterval = batchTimeInterval;
            _batchScheduled = false;
            _enabled = true;
            DeviceInformationHelper.InformationInvalidated += (sender, e) => InvalidateDeviceCache();
            var lockHolder = _mutex.GetLock();
            Task.Run(() => _storage.CountLogsAsync(Name)).ContinueWith(task =>
            {
                if (!task.IsFaulted && !task.IsCanceled)
                {
                    _pendingLogCount = task.Result;
                }
                lockHolder.Dispose();
            });
        }

        /// <summary>
        /// Gets value indicating whether the Channel is enabled
        /// </summary>
        public bool IsEnabled
        {
            get
            {
                using (_mutex.GetLock())
                {
                    return _enabled;
                }
            }
        }

        /// <summary>
        /// The channel's name
        /// </summary>
        public string Name { get; }

        #region Events
        public event EventHandler<EnqueuingLogEventArgs> EnqueuingLog;
        public event EventHandler<SendingLogEventArgs> SendingLog;
        public event EventHandler<SentLogEventArgs> SentLog;
        public event EventHandler<FailedToSendLogEventArgs> FailedToSendLog;
        #endregion

        public async Task SetEnabledAsync(bool enabled)
        {
            State state;
            using (await _mutex.GetLockAsync().ConfigureAwait(false))
            {
                if (_enabled == enabled)
                {
                    return;
                }
                state = _mutex.State;
            }
            if (enabled)
            {
                await ResumeAsync(state).ConfigureAwait(false);
            }
            else
            {
                await SuspendAsync(state, true, new CancellationException()).ConfigureAwait(false);
            }
        }

        public async Task EnqueueAsync(Log log)
        {
            try
            {
                State state;
                bool discardLogs;
                using (await _mutex.GetLockAsync().ConfigureAwait(false))
                {
                    state = _mutex.State;
                    discardLogs = _discardLogs;
                }
                if (discardLogs)
                {
                    MobileCenterLog.Warn(MobileCenterLog.LogTag, "Channel is disabled; logs are discarded");
                    SendingLog?.Invoke(this, new SendingLogEventArgs(log));
                    FailedToSendLog?.Invoke(this, new FailedToSendLogEventArgs(log, new CancellationException()));
                }
                EnqueuingLog?.Invoke(this, new EnqueuingLogEventArgs(log));
                await PrepareLogAsync(log, state).ConfigureAwait(false);
                await PersistLogAsync(log, state).ConfigureAwait(false);
            }
            catch (StatefulMutexException)
            {
                MobileCenterLog.Warn(MobileCenterLog.LogTag, "The Enqueue operation has been cancelled");
            }
        }

        private async Task PrepareLogAsync(Log log, State state)
        {
            if (log.Device == null && _device == null)
            {
                var device = await _deviceInfoHelper.GetDeviceInformationAsync().ConfigureAwait(false);
                using (await _mutex.GetLockAsync(state).ConfigureAwait(false))
                {
                    _device = device;
                }
            }
            log.Device = log.Device ?? _device;
            log.Timestamp = log.Timestamp ?? DateTime.Now;
        }

        private async Task PersistLogAsync(Log log, State state)
        {
            try
            {
                await _storage.PutLogAsync(Name, log).ConfigureAwait(false);
            }
            catch (StorageException e)
            {
                MobileCenterLog.Error(MobileCenterLog.LogTag, "Error persisting log", e);
                return;
            }
            try
            {
                bool enabled;
                using (await _mutex.GetLockAsync(state).ConfigureAwait(false))
                {
                    _pendingLogCount++;
                    enabled = _enabled;
                }
                if (enabled)
                {
                    await CheckPendingLogsAsync(state).ConfigureAwait(false);
                    return;
                }
                MobileCenterLog.Warn(MobileCenterLog.LogTag, "Channel is temporarily disabled; log was saved to disk");
            }
            catch (StatefulMutexException)
            {
                MobileCenterLog.Warn(MobileCenterLog.LogTag, "The PersistLog operation has been cancelled");
            }
        }

        public void InvalidateDeviceCache()
        {
            using (_mutex.GetLock())
            {
                _device = null;
            }
        }
        
        public async Task ClearAsync()
        {
            var state = _mutex.State;
            await _storage.DeleteLogsAsync(Name).ConfigureAwait(false);
            try
            {
                using (await _mutex.GetLockAsync(state).ConfigureAwait(false))
                {
                    _pendingLogCount = 0;
                }
            }
            catch (StatefulMutexException)
            {
                MobileCenterLog.Warn(MobileCenterLog.LogTag, "The Clear operation has been cancelled");
            }
        }

        private async Task ResumeAsync(State state)
        {
            try
            {
                using (await _mutex.GetLockAsync(state).ConfigureAwait(false))
                {
                    _enabled = true;
                    _discardLogs = false;
                    state = _mutex.InvalidateState();
                }
            }
            catch (StatefulMutexException)
            {
                MobileCenterLog.Warn(MobileCenterLog.LogTag, "The Resume operation has been cancelled");
            }
            await CheckPendingLogsAsync(state).ConfigureAwait(false);
        }

        private async Task SuspendAsync(State state, bool deleteLogs, Exception exception)
        {
            try
            {
<<<<<<< HEAD
                IEnumerable<Log> unsentLogs = null;
=======
                IEnumerable<Log> unsentBatches = null;
>>>>>>> 225b0458
                using (await _mutex.GetLockAsync(state).ConfigureAwait(false))
                {
                    _enabled = false;
                    _batchScheduled = false;
                    _discardLogs = deleteLogs;
<<<<<<< HEAD
                    if (deleteLogs)
                    {
                        unsentLogs = _sendingBatches.Values.SelectMany(batch => batch);
                        _sendingBatches.Clear();
                    }
                    state = _mutex.InvalidateState();
                }
                if (unsentLogs  != null)
                {
                    foreach (var log in unsentLogs)
=======
                    if (deleteLogs && FailedToSendLog != null)
                    {
                        unsentBatches = _sendingBatches.Values.SelectMany(batch => batch);
                    }
                    _sendingBatches.Clear();
                    state = _mutex.InvalidateState();
                }
                if (unsentBatches != null)
                {
                    foreach (var log in unsentBatches)
>>>>>>> 225b0458
                    {
                        FailedToSendLog?.Invoke(this, new FailedToSendLogEventArgs(log, exception));
                    }
                }
                if (deleteLogs)
                {
                    try
                    {
                        _ingestion.Close();
                    }
                    catch (IngestionException e)
                    {
                        MobileCenterLog.Error(MobileCenterLog.LogTag, "Failed to close ingestion", e);
                    }
                    using (await _mutex.GetLockAsync(state).ConfigureAwait(false))
                    {
                        _pendingLogCount = 0;
                    }
                    await DeleteLogsOnSuspendedAsync().ConfigureAwait(false);
                }
                await _storage.ClearPendingLogStateAsync(Name).ConfigureAwait(false);
            }
            catch (StatefulMutexException)
            {
                MobileCenterLog.Warn(MobileCenterLog.LogTag, "The Suspend operation has been cancelled");
            }
        }

        private async Task DeleteLogsOnSuspendedAsync()
        {
            try
            {
                if (SendingLog != null || FailedToSendLog != null)
                {
                    await SignalDeletingLogsAsync().ConfigureAwait(false);
                }
            }
            catch (StorageException)
            {
                MobileCenterLog.Warn(MobileCenterLog.LogTag, "Failed to invoke events for logs being deleted.");
                return;
            }
            await _storage.DeleteLogsAsync(Name).ConfigureAwait(false);
        }

        private async Task SignalDeletingLogsAsync()
        {
            var logs = new List<Log>();
            await _storage.GetLogsAsync(Name, ClearBatchSize, logs).ConfigureAwait(false);
            foreach (var log in logs)
            {
                SendingLog?.Invoke(this, new SendingLogEventArgs(log));
                FailedToSendLog?.Invoke(this, new FailedToSendLogEventArgs(log, new CancellationException()));
            }
            if (logs.Count >= ClearBatchSize)
            {
                await SignalDeletingLogsAsync().ConfigureAwait(false);
            }
        }

        private async Task TriggerIngestionAsync(State state)
        {
            using (await _mutex.GetLockAsync(state).ConfigureAwait(false))
            {
                if (!_enabled)
                {
                    return;
                }
                MobileCenterLog.Debug(MobileCenterLog.LogTag,
                    $"triggerIngestion({Name}) pendingLogCount={_pendingLogCount}");
                _batchScheduled = false;
                if (_sendingBatches.Count >= _maxParallelBatches)
                {
                    MobileCenterLog.Debug(MobileCenterLog.LogTag,
                        "Already sending " + _maxParallelBatches + " batches of analytics data to the server");
                    return;
                }
            }

            // Get a batch from storage
            var logs = new List<Log>();
            var batchId = await _storage.GetLogsAsync(Name, _maxLogsPerBatch, logs).ConfigureAwait(false);
            if (batchId != null)
            {
                using (await _mutex.GetLockAsync(state).ConfigureAwait(false))
                {
                    _sendingBatches.Add(batchId, logs);
                    _pendingLogCount -= logs.Count;
                }
                try
                {
                    await TriggerIngestionAsync(state, logs, batchId).ConfigureAwait(false);
                    await CheckPendingLogsAsync(state).ConfigureAwait(false);
                }
                catch (StorageException)
                {
                    MobileCenterLog.Warn(MobileCenterLog.LogTag, "Something went wrong sending logs to ingestion");
                }
            }
        }

        private async Task TriggerIngestionAsync(State state, IList<Log> logs, string batchId)
        {
            // Before sending logs, trigger the sending event for this channel
            if (SendingLog != null)
            {
                foreach (var eventArgs in logs.Select(log => new SendingLogEventArgs(log)))
                {
                    SendingLog?.Invoke(this, eventArgs);
                }
            }

            // If the optional Install ID has no value, default to using empty GUID
            var installId = MobileCenter.InstallId.HasValue ? MobileCenter.InstallId.Value : Guid.Empty;
            using (var serviceCall = _ingestion.PrepareServiceCall(_appSecret, installId, logs))
            {
                try
                {
                    await serviceCall.ExecuteAsync().ConfigureAwait(false);
                }
                catch (IngestionException exception)
                {
                    await HandleSendingFailureAsync(state, batchId, exception).ConfigureAwait(false);
                    return;
                }
            }
            await HandleSendingSuccessAsync(state, batchId).ConfigureAwait(false);
        }

        private async Task HandleSendingSuccessAsync(State state, string batchId)
        {
            if (!_mutex.IsCurrent(state))
            {
                return;
            }
            try
            {
                await _storage.DeleteLogsAsync(Name, batchId).ConfigureAwait(false);
            }
            catch (StorageException e)
            {
                MobileCenterLog.Warn(MobileCenterLog.LogTag, $"Could not delete logs for batch {batchId}", e);
<<<<<<< HEAD
                deleteException = e;
            }
            List<Log> removedLogs;
            {
                removedLogs = _sendingBatches[batchId];
                _sendingBatches.Remove(batchId);
=======
                throw;
>>>>>>> 225b0458
            }
            finally
            {
                List<Log> removedLogs;
                using (await _mutex.GetLockAsync(state).ConfigureAwait(false))
                {
                    removedLogs = _sendingBatches[batchId];
                    _sendingBatches.Remove(batchId);
                }
                if (SentLog != null)
                {
                    foreach (var log in removedLogs)
                    {
                        SentLog?.Invoke(this, new SentLogEventArgs(log));
                    }
                }
            }
        }

        private async Task HandleSendingFailureAsync(State state, string batchId, IngestionException e)
        {
            var isRecoverable = e?.IsRecoverable ?? false;
            MobileCenterLog.Error(MobileCenterLog.LogTag, $"Sending logs for channel '{Name}', batch '{batchId}' failed: {e?.Message}");
            List<Log> removedLogs;
            using (await _mutex.GetLockAsync(state).ConfigureAwait(false))
            {
                removedLogs = _sendingBatches[batchId];
                _sendingBatches.Remove(batchId);
                if (isRecoverable)
                {
                    _pendingLogCount += removedLogs.Count;
                }
            }
            if (!isRecoverable && FailedToSendLog != null)
            {
                foreach (var log in removedLogs)
                {
                    FailedToSendLog?.Invoke(this, new FailedToSendLogEventArgs(log, e));
                }
            }
            await SuspendAsync(state, !isRecoverable, e).ConfigureAwait(false);
        }

        private async Task CheckPendingLogsAsync(State state)
        {
            if (!_enabled)
            {
                MobileCenterLog.Info(MobileCenterLog.LogTag, "The service has been disabled. Stop processing logs.");
            }

            MobileCenterLog.Debug(MobileCenterLog.LogTag, $"CheckPendingLogs({Name}) pending log count: {_pendingLogCount}");
            if (_pendingLogCount >= _maxLogsPerBatch)
            {
                await TriggerIngestionAsync(state).ConfigureAwait(false);
            }
            else if (_pendingLogCount > 0 && !_batchScheduled)
            {
                _batchScheduled = true;

                // No need wait _batchTimeInterval here.
                var _ = Task.Run(async () =>
                {
                    await Task.Delay((int)_batchTimeInterval.TotalMilliseconds).ConfigureAwait(false);
                    if (_batchScheduled)
                    {
                        await TriggerIngestionAsync(_mutex.State).ConfigureAwait(false);
                    }
                });
            }
        }

        public Task ShutdownAsync()
        {
            return SuspendAsync(_mutex.State, false, new CancellationException());
        }

        public void Dispose()
        {
            _mutex.Dispose();
        }
    }
}<|MERGE_RESOLUTION|>--- conflicted
+++ resolved
@@ -219,17 +219,12 @@
         {
             try
             {
-<<<<<<< HEAD
                 IEnumerable<Log> unsentLogs = null;
-=======
-                IEnumerable<Log> unsentBatches = null;
->>>>>>> 225b0458
                 using (await _mutex.GetLockAsync(state).ConfigureAwait(false))
                 {
                     _enabled = false;
                     _batchScheduled = false;
                     _discardLogs = deleteLogs;
-<<<<<<< HEAD
                     if (deleteLogs)
                     {
                         unsentLogs = _sendingBatches.Values.SelectMany(batch => batch);
@@ -240,18 +235,6 @@
                 if (unsentLogs  != null)
                 {
                     foreach (var log in unsentLogs)
-=======
-                    if (deleteLogs && FailedToSendLog != null)
-                    {
-                        unsentBatches = _sendingBatches.Values.SelectMany(batch => batch);
-                    }
-                    _sendingBatches.Clear();
-                    state = _mutex.InvalidateState();
-                }
-                if (unsentBatches != null)
-                {
-                    foreach (var log in unsentBatches)
->>>>>>> 225b0458
                     {
                         FailedToSendLog?.Invoke(this, new FailedToSendLogEventArgs(log, exception));
                     }
@@ -394,16 +377,6 @@
             catch (StorageException e)
             {
                 MobileCenterLog.Warn(MobileCenterLog.LogTag, $"Could not delete logs for batch {batchId}", e);
-<<<<<<< HEAD
-                deleteException = e;
-            }
-            List<Log> removedLogs;
-            {
-                removedLogs = _sendingBatches[batchId];
-                _sendingBatches.Remove(batchId);
-=======
-                throw;
->>>>>>> 225b0458
             }
             finally
             {
