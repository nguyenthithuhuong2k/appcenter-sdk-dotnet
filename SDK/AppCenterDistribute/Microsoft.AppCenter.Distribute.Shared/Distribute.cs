--- conflicted
+++ resolved
@@ -59,7 +59,6 @@
         }
 
         /// <summary>
-<<<<<<< HEAD
         /// Sets the app will close callback.
         /// </summary>
         /// <value>The app will close callback.</value>
@@ -68,7 +67,10 @@
             set
             {
                 SetWillExitAppCallback(value);
-=======
+            }
+        }
+
+        /// <summary>
         /// Sets the no release available callback.
         /// </summary>
         /// <value>The no release available callback.</value>
@@ -77,7 +79,6 @@
             set
             {
                 SetNoReleaseAvailable(value);
->>>>>>> 72af66db
             }
         }
 
