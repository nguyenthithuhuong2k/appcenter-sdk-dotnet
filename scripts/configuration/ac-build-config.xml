--- conflicted
+++ resolved
@@ -1,15 +1,9 @@
 <?xml version="1.0"?>
 <config>
     <sdkInfo>
-<<<<<<< HEAD
-        <sdkVersion>2.6.3-SNAPSHOT</sdkVersion>
+        <sdkVersion>2.6.4-SNAPSHOT</sdkVersion>
         <iosVersion>2.5.4-1+ba46963aabcbdf3c1d75b7182ff5895cd2daaad4</iosVersion>
         <androidVersion>2.5.2-2+2497a76cf</androidVersion>
-=======
-        <sdkVersion>2.6.4-SNAPSHOT</sdkVersion>
-        <iosVersion>2.5.3</iosVersion>
-        <androidVersion>2.5.1</androidVersion>
->>>>>>> d6dd550b
     </sdkInfo>
     <group id="ios" folder="iOSAssemblies" buildGroup="mac">
         <assembly path="SDK/AppCenter/Microsoft.AppCenter.iOS/bin/Release/Microsoft.AppCenter.dll"/>
