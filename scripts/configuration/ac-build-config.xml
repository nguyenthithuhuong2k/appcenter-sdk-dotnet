--- conflicted
+++ resolved
@@ -1,15 +1,9 @@
 <?xml version="1.0"?>
 <config>
     <sdkInfo>
-<<<<<<< HEAD
-        <sdkVersion>2.4.1-SNAPSHOT</sdkVersion>
-        <iosVersion>2.5.1-1+b181dfabecabc6908810d7bb0264724ae72f0ba7</iosVersion>
-        <androidVersion>2.4.1-4+b0456112e</androidVersion>
-=======
         <sdkVersion>2.5.1-SNAPSHOT</sdkVersion>
-        <iosVersion>2.5.0</iosVersion>
-        <androidVersion>2.4.1</androidVersion>
->>>>>>> 5be3f466
+        <iosVersion>2.5.1</iosVersion>
+        <androidVersion>2.5.0</androidVersion>
     </sdkInfo>
     <group id="ios" folder="iOSAssemblies" buildGroup="mac">
         <assembly path="SDK/AppCenter/Microsoft.AppCenter.iOS/bin/Release/Microsoft.AppCenter.dll"/>
