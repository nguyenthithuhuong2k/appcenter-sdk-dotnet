--- conflicted
+++ resolved
@@ -158,12 +158,12 @@
         };
         var pclAssemblyGroup = new AssemblyGroup {
             AssemblyFolder = PCL_ASSEMBLIES_FOLDER,
-<<<<<<< HEAD
             AssemblyPaths = new string[] {	"SDK/MobileCenter/Microsoft.Azure.Mobile/bin/Release/portable-net45+win8+wpa81+wp8/Microsoft.Azure.Mobile.dll",
                             "SDK/MobileCenterAnalytics/Microsoft.Azure.Mobile.Analytics/bin/Release/portable-net45+win8+wpa81+wp8/Microsoft.Azure.Mobile.Analytics.dll",
                             "SDK/MobileCenterCrashes/Microsoft.Azure.Mobile.Crashes/bin/Release/portable-net45+win8+wpa81+wp8/Microsoft.Azure.Mobile.Crashes.dll",
                             "SDK/MobileCenterDistribute/Microsoft.Azure.Mobile.Distribute/bin/Release/portable-net45+win8+wpa81+wp8/Microsoft.Azure.Mobile.Distribute.dll",
-                            "SDK/MobileCenterPush/Microsoft.Azure.Mobile.Push/bin/Release/portable-net45+win8+wpa81+wp8/Microsoft.Azure.Mobile.Push.dll" }
+                            "SDK/MobileCenterPush/Microsoft.Azure.Mobile.Push/bin/Release/portable-net45+win8+wpa81+wp8/Microsoft.Azure.Mobile.Push.dll",
+                            "SDK/MobileCenterRum/Microsoft.Azure.Mobile.Rum/bin/Release/portable-net45+win8+wpa81+wp8/Microsoft.Azure.Mobile.Rum.dll" }
         };
         var netStandardAssemblyGroup = new AssemblyGroup {
             AssemblyFolder = NETSTANDARD_ASSEMBLIES_FOLDER,
@@ -171,15 +171,8 @@
                             "SDK/MobileCenterAnalytics/Microsoft.Azure.Mobile.Analytics/bin/Release/netstandard1.0/Microsoft.Azure.Mobile.Analytics.dll",
                             "SDK/MobileCenterCrashes/Microsoft.Azure.Mobile.Crashes/bin/Release/netstandard1.0/Microsoft.Azure.Mobile.Crashes.dll",
                             "SDK/MobileCenterDistribute/Microsoft.Azure.Mobile.Distribute/bin/Release/netstandard1.0/Microsoft.Azure.Mobile.Distribute.dll",
-                            "SDK/MobileCenterPush/Microsoft.Azure.Mobile.Push/bin/Release/netstandard1.0/Microsoft.Azure.Mobile.Push.dll" }
-=======
-            AssemblyPaths = new string[] {	"SDK/MobileCenter/Microsoft.Azure.Mobile/bin/Release/Microsoft.Azure.Mobile.dll",
-                            "SDK/MobileCenterAnalytics/Microsoft.Azure.Mobile.Analytics/bin/Release/Microsoft.Azure.Mobile.Analytics.dll",
-                            "SDK/MobileCenterCrashes/Microsoft.Azure.Mobile.Crashes/bin/Release/Microsoft.Azure.Mobile.Crashes.dll",
-                            "SDK/MobileCenterDistribute/Microsoft.Azure.Mobile.Distribute/bin/Release/Microsoft.Azure.Mobile.Distribute.dll",
-                            "SDK/MobileCenterPush/Microsoft.Azure.Mobile.Push/bin/Release/Microsoft.Azure.Mobile.Push.dll",
-                            "SDK/MobileCenterRum/Microsoft.Azure.Mobile.Rum/bin/Release/Microsoft.Azure.Mobile.Rum.dll" }
->>>>>>> 8de0ad47
+                            "SDK/MobileCenterPush/Microsoft.Azure.Mobile.Push/bin/Release/netstandard1.0/Microsoft.Azure.Mobile.Push.dll",
+                            "SDK/MobileCenterRum/Microsoft.Azure.Mobile.Rum/bin/Release/netstandard1.0/Microsoft.Azure.Mobile.Rum.dll" }
         };
         PLATFORM_PATHS.UploadAssemblyGroups.Add(iosAssemblyGroup);
         PLATFORM_PATHS.UploadAssemblyGroups.Add(androidAssemblyGroup);
