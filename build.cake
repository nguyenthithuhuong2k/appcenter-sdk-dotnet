--- conflicted
+++ resolved
@@ -56,13 +56,8 @@
 var NETSTANDARD_ASSEMBLIES_FOLDER = TEMPORARY_PREFIX + "NETStandardAssemblies";
 
 // Native SDK versions
-<<<<<<< HEAD
 var ANDROID_SDK_VERSION = "1.0.0-3+b09e82d";
-var IOS_SDK_VERSION = "0.14.0";
-=======
-var ANDROID_SDK_VERSION = "0.13.0";
 var IOS_SDK_VERSION = "0.14.1";
->>>>>>> aaec2bec
 
 var PLATFORM_PATHS = new PlatformPaths();
 
