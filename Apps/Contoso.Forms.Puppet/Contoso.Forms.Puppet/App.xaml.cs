--- conflicted
+++ resolved
@@ -72,13 +72,6 @@
                 }
             }
 
-<<<<<<< HEAD
-            MobileCenter.Start($"uwp={uwpKey};android={androidKey};ios={iosKey}",
-                               typeof(Push), typeof(Distribute), typeof(Analytics), typeof(Crashes));
-            Crashes.SetEnabledAsync(true);
-=======
-
->>>>>>> 9446e454
             MobileCenter.IsEnabledAsync().ContinueWith(enabled =>
             {
                 MobileCenterLog.Info(LogTag, "MobileCenter.Enabled=" + enabled.Result);
