﻿using System.Collections.Generic;
using Microsoft.Azure.Mobile;
using Microsoft.Azure.Mobile.Analytics;
using Microsoft.Azure.Mobile.Crashes;
using Xamarin.Forms;

namespace Contoso.Forms.Puppet
{
    public partial class App : Application
    {
        public const string LogTag = "MobileCenterXamarinPuppet";
        public App()
        {
            InitializeComponent();
            
            MainPage = new NavigationPage(new MainPuppetPage());
            MobileCenterLog.Assert(LogTag, "MobileCenter.LogLevel=" + MobileCenter.LogLevel);
            MobileCenter.LogLevel = LogLevel.Verbose;
            MobileCenterLog.Info(LogTag, "MobileCenter.LogLevel=" + MobileCenter.LogLevel);
            MobileCenterLog.Info(LogTag, "MobileCenter.Configured=" + MobileCenter.Configured);

            //set event handlers
            Crashes.SendingErrorReport += SendingErrorReportHandler;
            Crashes.SentErrorReport += SentErrorReportHandler;
            Crashes.FailedToSendErrorReport += FailedToSendErrorReportHandler;

            //set callbacks
            Crashes.ShouldProcessErrorReport = ShouldProcess;
            Crashes.ShouldAwaitUserConfirmation = ConfirmationHandler;

            MobileCenterLog.Assert(LogTag, "MobileCenter.Configured=" + MobileCenter.Configured);
            MobileCenterLog.Assert(LogTag, "MobileCenter.InstallId (before configure)=" + MobileCenter.InstallId);
<<<<<<< HEAD
            //MobileCenter.SetLogUrl("https://in-integration.dev.avalanch.es");//Note that uwp app secret is for prod
            MobileCenter.Start("android=7f222d3c-0f5e-421b-93e7-f862c462e07e;ios=b889c4f2-9ac2-4e2e-ae16-dae54f2c5899;uwp=98038a20-4014-445a-b27f-048082036045",
=======
            MobileCenter.SetLogUrl("https://in-integration.dev.avalanch.es");
            MobileCenter.Start("android=bff0949b-7970-439d-9745-92cdc59b10fe;ios=b889c4f2-9ac2-4e2e-ae16-dae54f2c5899",
>>>>>>> cbd1277d
                               typeof(Analytics), typeof(Crashes));
                               
        }

        protected override void OnStart()
        {
            /*
            Analytics.TrackEvent("myEvent");
            Analytics.TrackEvent("myEvent2", new Dictionary<string, string> { { "someKey", "someValue" } });
            MobileCenterLog.Info(LogTag, "MobileCenter.InstallId=" + MobileCenter.InstallId);
            MobileCenterLog.Info(LogTag, "Crashes.HasCrashedInLastSession=" + Crashes.HasCrashedInLastSession);
            Crashes.GetLastSessionCrashReportAsync().ContinueWith(report =>
            {
                MobileCenterLog.Info(LogTag, " Crashes.LastSessionCrashReport.Exception=" + report.Result?.Exception);
            });*/
        }

        protected override void OnSleep()
        {
            // Handle when your app sleeps
        }

        protected override void OnResume()
        {
            // Handle when your app resumes
        }

        void SendingErrorReportHandler(object sender, SendingErrorReportEventArgs e)
        {
            MobileCenterLog.Info(LogTag, "Sending error report");

            var args = e as SendingErrorReportEventArgs;
            ErrorReport report = args.Report;

            //test some values
            if (report.Exception != null)
            {
                MobileCenterLog.Info(LogTag, report.Exception.ToString());
            }
            else if (report.AndroidDetails != null)
            {
                MobileCenterLog.Info(LogTag, report.AndroidDetails.ThreadName);
            }
        }

        void SentErrorReportHandler(object sender, SentErrorReportEventArgs e)
        {
            MobileCenterLog.Info(LogTag, "Sent error report");

            var args = e as SentErrorReportEventArgs;
            ErrorReport report = args.Report;

            //test some values
            if (report.Exception != null)
            {
                MobileCenterLog.Info(LogTag, report.Exception.ToString());
            }
            else
            {
                MobileCenterLog.Info(LogTag, "No system exception was found");
            }

            if (report.AndroidDetails != null)
            {
                MobileCenterLog.Info(LogTag, report.AndroidDetails.ThreadName);
            }
        }

        void FailedToSendErrorReportHandler(object sender, FailedToSendErrorReportEventArgs e)
        {
            MobileCenterLog.Info(LogTag, "Failed to send error report");

            var args = e as FailedToSendErrorReportEventArgs;
            ErrorReport report = args.Report;

            //test some values
            if (report.Exception != null)
            {
                MobileCenterLog.Info(LogTag, report.Exception.ToString());
            }
            else if (report.AndroidDetails != null)
            {
                MobileCenterLog.Info(LogTag, report.AndroidDetails.ThreadName);
            }

            if (e.Exception != null)
            {
                MobileCenterLog.Info(LogTag, "There is an exception associated with the failure");
            }
        }


        bool ShouldProcess(ErrorReport report)
        {
            MobileCenterLog.Info(LogTag, "Determining whether to process error report");
            return true;
        }


        bool ConfirmationHandler()
        {
            Xamarin.Forms.Device.BeginInvokeOnMainThread(() =>
            {
                Current.MainPage.DisplayActionSheet("Crash detected. Send anonymous crash report?", null, null, "Send", "Always Send", "Don't Send").ContinueWith((arg) =>
                {
                    var answer = arg.Result;
                    UserConfirmation userConfirmationSelection;
                    if (answer == "Send")
                    {
                        userConfirmationSelection = UserConfirmation.Send;
                    }
                    else if (answer == "Always Send")
                    {
                        userConfirmationSelection = UserConfirmation.AlwaysSend;
                    }
                    else
                    {
                        userConfirmationSelection = UserConfirmation.DontSend;
                    }

                    MobileCenterLog.Debug(LogTag, "User selected confirmation option: \"" + answer + "\"");
                    Crashes.NotifyUserConfirmation(userConfirmationSelection);
                });
            });

            return true;
        }
    }
}<|MERGE_RESOLUTION|>--- conflicted
+++ resolved
@@ -9,11 +9,16 @@
     public partial class App : Application
     {
         public const string LogTag = "MobileCenterXamarinPuppet";
+
         public App()
         {
             InitializeComponent();
-            
+
             MainPage = new NavigationPage(new MainPuppetPage());
+        }
+
+        protected override void OnStart()
+        {
             MobileCenterLog.Assert(LogTag, "MobileCenter.LogLevel=" + MobileCenter.LogLevel);
             MobileCenter.LogLevel = LogLevel.Verbose;
             MobileCenterLog.Info(LogTag, "MobileCenter.LogLevel=" + MobileCenter.LogLevel);
@@ -30,20 +35,10 @@
 
             MobileCenterLog.Assert(LogTag, "MobileCenter.Configured=" + MobileCenter.Configured);
             MobileCenterLog.Assert(LogTag, "MobileCenter.InstallId (before configure)=" + MobileCenter.InstallId);
-<<<<<<< HEAD
-            //MobileCenter.SetLogUrl("https://in-integration.dev.avalanch.es");//Note that uwp app secret is for prod
-            MobileCenter.Start("android=7f222d3c-0f5e-421b-93e7-f862c462e07e;ios=b889c4f2-9ac2-4e2e-ae16-dae54f2c5899;uwp=98038a20-4014-445a-b27f-048082036045",
-=======
             MobileCenter.SetLogUrl("https://in-integration.dev.avalanch.es");
             MobileCenter.Start("android=bff0949b-7970-439d-9745-92cdc59b10fe;ios=b889c4f2-9ac2-4e2e-ae16-dae54f2c5899",
->>>>>>> cbd1277d
                                typeof(Analytics), typeof(Crashes));
-                               
-        }
 
-        protected override void OnStart()
-        {
-            /*
             Analytics.TrackEvent("myEvent");
             Analytics.TrackEvent("myEvent2", new Dictionary<string, string> { { "someKey", "someValue" } });
             MobileCenterLog.Info(LogTag, "MobileCenter.InstallId=" + MobileCenter.InstallId);
@@ -51,7 +46,7 @@
             Crashes.GetLastSessionCrashReportAsync().ContinueWith(report =>
             {
                 MobileCenterLog.Info(LogTag, " Crashes.LastSessionCrashReport.Exception=" + report.Result?.Exception);
-            });*/
+            });
         }
 
         protected override void OnSleep()
