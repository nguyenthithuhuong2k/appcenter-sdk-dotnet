<?xml version="1.0" encoding="UTF-8"?>
<ContentPage Title="Crashes"
		xmlns="http://xamarin.com/schemas/2014/forms" 
		xmlns:x="http://schemas.microsoft.com/winfx/2009/xaml" 
		x:Class="Contoso.Forms.Puppet.CrashesContentPage">
        <TableView Intent="Form">
            <TableSection>
                <SwitchCell Text="Crashes Enabled" On="true" x:Name="CrashesEnabledSwitchCell" PropertyChanged="UpdateEnabled"/>
            </TableSection>
            <TableSection>
                <ViewCell Tapped="TestCrash">
                    <Button Text="Generate Test Crash" InputTransparent="true" Clicked="TestCrash"/>
                </ViewCell>
                <ViewCell Tapped="DivideByZero">
                    <Button Text="Divide 42 by 0" InputTransparent="true" Clicked="DivideByZero"/>
                </ViewCell>
			    <ViewCell Tapped="CrashWithAggregateException">
                    <Button Text="Crash With Aggregate Exception" InputTransparent="true" Clicked="CrashWithAggregateException"/>
                </ViewCell>
<<<<<<< HEAD
			    <ViewCell Tapped="CrashWithNullReferenceException">
                    <Button Text="Crash With NullReferenceException" InputTransparent="true" Clicked="CrashWithNullReferenceException"/>
                </ViewCell>
			    <ViewCell Tapped="CatchNullReferenceException">
                    <Button Text="Test Catching NullReferenceException" InputTransparent="true" Clicked="CatchNullReferenceException"/>
=======
			    <ViewCell Tapped="CrashAsync">
                    <Button Text="Crash Inside Async Task" InputTransparent="true" Clicked="CrashAsync"/>
>>>>>>> 6960076e
                </ViewCell>
            </TableSection>
        </TableView>
</ContentPage><|MERGE_RESOLUTION|>--- conflicted
+++ resolved
@@ -1,8 +1,8 @@
 <?xml version="1.0" encoding="UTF-8"?>
 <ContentPage Title="Crashes"
-		xmlns="http://xamarin.com/schemas/2014/forms" 
-		xmlns:x="http://schemas.microsoft.com/winfx/2009/xaml" 
-		x:Class="Contoso.Forms.Puppet.CrashesContentPage">
+        xmlns="http://xamarin.com/schemas/2014/forms" 
+        xmlns:x="http://schemas.microsoft.com/winfx/2009/xaml" 
+        x:Class="Contoso.Forms.Puppet.CrashesContentPage">
         <TableView Intent="Form">
             <TableSection>
                 <SwitchCell Text="Crashes Enabled" On="true" x:Name="CrashesEnabledSwitchCell" PropertyChanged="UpdateEnabled"/>
@@ -14,19 +14,17 @@
                 <ViewCell Tapped="DivideByZero">
                     <Button Text="Divide 42 by 0" InputTransparent="true" Clicked="DivideByZero"/>
                 </ViewCell>
-			    <ViewCell Tapped="CrashWithAggregateException">
+                <ViewCell Tapped="CrashWithAggregateException">
                     <Button Text="Crash With Aggregate Exception" InputTransparent="true" Clicked="CrashWithAggregateException"/>
-                </ViewCell>
-<<<<<<< HEAD
-			    <ViewCell Tapped="CrashWithNullReferenceException">
+               </ViewCell>
+                <ViewCell Tapped="CrashWithNullReferenceException">
                     <Button Text="Crash With NullReferenceException" InputTransparent="true" Clicked="CrashWithNullReferenceException"/>
                 </ViewCell>
-			    <ViewCell Tapped="CatchNullReferenceException">
+                <ViewCell Tapped="CatchNullReferenceException">
                     <Button Text="Test Catching NullReferenceException" InputTransparent="true" Clicked="CatchNullReferenceException"/>
-=======
-			    <ViewCell Tapped="CrashAsync">
+                </ViewCell>
+				<ViewCell Tapped="CrashAsync">
                     <Button Text="Crash Inside Async Task" InputTransparent="true" Clicked="CrashAsync"/>
->>>>>>> 6960076e
                 </ViewCell>
             </TableSection>
         </TableView>
