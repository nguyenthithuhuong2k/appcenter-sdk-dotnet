﻿using Android.App;
using Android.Content.PM;
using Android.OS;
using Microsoft.Azure.Mobile;
using Com.Microsoft.Azure.Mobile.Analytics;
using Com.Microsoft.Azure.Mobile.Analytics.Ingestion.Models;
using Com.Microsoft.Azure.Mobile.Analytics.Channel;
using Com.Microsoft.Azure.Mobile.Ingestion.Models;

namespace Contoso.Forms.Puppet.Droid
{
    [Activity(Label = "MCFPuppet", Icon = "@drawable/icon", Theme = "@style/MyTheme", MainLauncher = true, ConfigurationChanges = ConfigChanges.ScreenSize | ConfigChanges.Orientation)]
    public class MainActivity : Xamarin.Forms.Platform.Android.FormsAppCompatActivity
    {
        protected override void OnCreate(Bundle savedInstanceState)
        {
            TabLayoutResource = Resource.Layout.Tabbar;
            ToolbarResource = Resource.Layout.Toolbar;

            base.OnCreate(savedInstanceState);

            Xamarin.Forms.Forms.Init(this, savedInstanceState);

<<<<<<< HEAD
            AndroidAnalytics.SetListener(new AndroidAnalyticsListener());

=======
            MobileCenterLog.Assert(App.LogTag, "MobileCenter.Configured=" + MobileCenter.Configured);
>>>>>>> 5f088ed6
            MobileCenter.SetServerUrl("https://in-integration.dev.avalanch.es");
            MobileCenter.Configure("7f222d3c-0f5e-421b-93e7-f862c462e07e");

            LoadApplication(new App());
        }
    }

    public class AndroidAnalyticsListener : Java.Lang.Object, IAnalyticsListener
    {
        public void OnSendingFailed(ILog log, Java.Lang.Exception e)
        {
            System.Console.WriteLine("OnSendingFailed*****");
        }

        public void OnSendingSucceeded(ILog log)
        {
            System.Console.WriteLine("OnSendingSucceeded*****");
        }

        public void OnBeforeSending(ILog log)
        {
            EventLog eventLog = log as EventLog;
            if (eventLog != null) {
                System.Console.WriteLine("OnBeforeSendingEventLog*****");
            }
        }
    }
}<|MERGE_RESOLUTION|>--- conflicted
+++ resolved
@@ -21,12 +21,8 @@
 
             Xamarin.Forms.Forms.Init(this, savedInstanceState);
 
-<<<<<<< HEAD
             AndroidAnalytics.SetListener(new AndroidAnalyticsListener());
-
-=======
             MobileCenterLog.Assert(App.LogTag, "MobileCenter.Configured=" + MobileCenter.Configured);
->>>>>>> 5f088ed6
             MobileCenter.SetServerUrl("https://in-integration.dev.avalanch.es");
             MobileCenter.Configure("7f222d3c-0f5e-421b-93e7-f862c462e07e");
 
