--- conflicted
+++ resolved
@@ -1,35 +1,11 @@
 ﻿{
   "dependencies": {
-<<<<<<< HEAD
     "Microsoft.AppCenter.Analytics": "1.0.0-r0001-d3d915a",
     "Microsoft.AppCenter.Crashes": "1.0.0-r0001-d3d915a",
     "Microsoft.AppCenter.Distribute": "1.0.0-r0001-d3d915a",
     "Microsoft.AppCenter.Push": "1.0.0-r0001-d3d915a",
-    "Xamarin.Android.Support.Animated.Vector.Drawable": "25.1.1",
-    "Xamarin.Android.Support.Compat": "25.1.1",
-    "Xamarin.Android.Support.Core.UI": "25.1.1",
-    "Xamarin.Android.Support.Core.Utils": "25.1.1",
-    "Xamarin.Android.Support.Design": "25.1.1",
-    "Xamarin.Android.Support.Fragment": "25.1.1",
-    "Xamarin.Android.Support.Media.Compat": "25.1.1",
-    "Xamarin.Android.Support.Transition": "25.1.1",
-    "Xamarin.Android.Support.v4": "25.1.1",
-    "Xamarin.Android.Support.v7.AppCompat": "25.1.1",
-    "Xamarin.Android.Support.v7.CardView": "25.1.1",
-    "Xamarin.Android.Support.v7.MediaRouter": "25.1.1",
-    "Xamarin.Android.Support.v7.Palette": "25.1.1",
-    "Xamarin.Android.Support.v7.RecyclerView": "25.1.1",
-    "Xamarin.Android.Support.Vector.Drawable": "25.1.1",
-    "Xamarin.Build.Download": "0.4.4",
-    "Xamarin.Forms": "2.3.4.231"
-=======
-    "Microsoft.Azure.Mobile.Analytics": "0.17.0",
-    "Microsoft.Azure.Mobile.Crashes": "0.17.0",
-    "Microsoft.Azure.Mobile.Distribute": "0.17.0",
-    "Microsoft.Azure.Mobile.Push": "0.17.0",
     "Xamarin.Build.Download": "0.4.7",
     "Xamarin.Forms": "2.4.0.38779"
->>>>>>> d4394b93
   },
   "frameworks": {
     "MonoAndroid,Version=v8.0": {}
