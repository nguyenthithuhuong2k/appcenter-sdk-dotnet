--- conflicted
+++ resolved
@@ -9,15 +9,6 @@
     <FileVersion>2.1.0.0</FileVersion>
   </PropertyGroup>
   <ItemGroup>
-<<<<<<< HEAD
-    <PackageReference Include="Microsoft.AppCenter.Analytics" Version="2.0.0" />
-    <PackageReference Include="Microsoft.AppCenter.Crashes" Version="2.0.0" />
-    <PackageReference Include="Microsoft.AppCenter.Distribute" Version="2.0.0" />
-    <PackageReference Include="Microsoft.AppCenter.Push" Version="2.0.0" />
-    <PackageReference Include="Xamarin.Forms" Version="4.0.0.482894" />
-    <PackageReference Include="Microsoft.AppCenter.Auth" Version="2.0.0" />
-    <PackageReference Include="Microsoft.AppCenter.Data" Version="2.0.0" />
-=======
     <PackageReference Include="Microsoft.AppCenter.Analytics" Version="2.1.0" />
     <PackageReference Include="Microsoft.AppCenter.Crashes" Version="2.1.0" />
     <PackageReference Include="Microsoft.AppCenter.Distribute" Version="2.1.0" />
@@ -25,6 +16,5 @@
     <PackageReference Include="Xamarin.Forms" Version="4.0.0.497661" />
     <PackageReference Include="Microsoft.AppCenter.Auth" Version="2.1.0" />
     <PackageReference Include="Microsoft.AppCenter.Data" Version="2.1.0" />
->>>>>>> d5b6de3d
   </ItemGroup>
 </Project>