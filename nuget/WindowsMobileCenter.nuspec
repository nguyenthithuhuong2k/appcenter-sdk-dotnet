--- conflicted
+++ resolved
@@ -25,12 +25,8 @@
 
     <!-- targets files add correct references to proper platforms -->
     <file src="nuget/Microsoft.Azure.Mobile.targets"  target="build/uap10.0"/>
-<<<<<<< HEAD
-    <file src="SDK/MobileCenter/Microsoft.Azure.Mobile.UWP/bin/x86/Release/Microsoft.Azure.Mobile.dll" target="ref/uap10.0" />    
-=======
     <file src="SDK/MobileCenter/Microsoft.Azure.Mobile.UWP/bin/Reference/Microsoft.Azure.Mobile.dll" target="ref/uap10.0" />
     
->>>>>>> d997bb3f
     <!--x86 -->
     <file src="SDK/MobileCenter/Microsoft.Azure.Mobile.UWP/bin/x86/Release/Microsoft.Azure.Mobile.dll" target="runtimes/win10-x86/lib/uap10.0" />
     <file src="Release/WatsonRegistrationUtility/WatsonRegistrationUtility.dll"  target="runtimes/win10-x86/native"/>
