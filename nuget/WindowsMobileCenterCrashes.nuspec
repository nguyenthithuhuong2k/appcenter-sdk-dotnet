<?xml version="1.0"?>
<package>
  <metadata>
    <id>Microsoft.Azure.AppCenter.Crashes</id>
    <title>pp Center Crashes</title>
    <authors>Microsoft</authors>
    <owners>microsoft,app-center</owners>
    <requireLicenseAcceptance>true</requireLicenseAcceptance>
    <summary>Microsoft App Center Crashes package provides crash reporting capabilities for your mobile applications.</summary>
    <description>This package contains functionalities to collect crash reports for your application.</description>
    <copyright>© Microsoft Corporation. All rights reserved.</copyright>
    <tags>app center appcenter crashes mobilecenter</tags>
    <language>en-US</language>
    <projectUrl>https://aka.ms/telgml</projectUrl>
    <licenseUrl>https://aka.ms/vbgfx2</licenseUrl>
    <iconUrl>https://aka.ms/xhh7sr</iconUrl>
    <dependencies>
      <dependency id="Microsoft.Azure.AppCenter" version="$version$" />
    </dependencies>
  </metadata>
  <files>

    <!-- WinForms -->
    <!-- TODO: Uncomment when it's time to release these. -->
    <!--file src="$windows_desktop_dir$/Microsoft.Azure.Mobile.Crashes.dll" target="lib/net452" /-->

    <!-- UWP -->
    <!-- targets files add correct references to proper platforms -->
<<<<<<< HEAD
    <file src="$windows_dir$/Microsoft.Azure.AppCenter.Crashes.targets" target="build/uap10.0" />
    <file src="$windows_dir$/Microsoft.Azure.AppCenter.Crashes.dll" target="ref/uap10.0" />
    
    <!--x86 -->
    <file src="$windows_dir$/x86/Microsoft.Azure.AppCenter.Crashes.dll" target="runtimes/win10-x86/lib/uap10.0" />
    <file src="$windows_dir$/x86/WatsonRegistrationUtility.dll" target="runtimes/win10-x86/native"/>
    <file src="$windows_dir$/x86/WatsonRegistrationUtility.winmd" target="runtimes/win10-x86/lib/uap10.0" />

    <!-- x64 -->
    <file src="$windows_dir$/x64/Microsoft.Azure.AppCenter.Crashes.dll" target="runtimes/win10-x64/lib/uap10.0" />
    <file src="$windows_dir$/x64/WatsonRegistrationUtility.dll" target="runtimes/win10-x64/native"/>
    <file src="$windows_dir$/x64/WatsonRegistrationUtility.winmd" target="runtimes/win10-x64/lib/uap10.0" />

    <!-- ARM -->
    <file src="$windows_dir$/ARM/Microsoft.Azure.AppCenter.Crashes.dll" target="runtimes/win10-arm/lib/uap10.0" />
    <file src="$windows_dir$/ARM/WatsonRegistrationUtility.dll" target="runtimes/win10-arm/native"/>
    <file src="$windows_dir$/ARM/WatsonRegistrationUtility.winmd" target="runtimes/win10-arm/lib/uap10.0" />
=======
    <file src="$uwp_dir$/Microsoft.Azure.Mobile.Crashes.targets" target="build/uap10.0" />
    <file src="$uwp_dir$/Microsoft.Azure.Mobile.Crashes.dll" target="ref/uap10.0" />
    
    <!--x86 -->
    <file src="$uwp_dir$/x86/Microsoft.Azure.Mobile.Crashes.dll" target="runtimes/win10-x86/lib/uap10.0" />
    <file src="$uwp_dir$/x86/WatsonRegistrationUtility.dll" target="runtimes/win10-x86/native"/>
    <file src="$uwp_dir$/x86/WatsonRegistrationUtility.winmd" target="runtimes/win10-x86/lib/uap10.0" />

    <!-- x64 -->
    <file src="$uwp_dir$/x64/Microsoft.Azure.Mobile.Crashes.dll" target="runtimes/win10-x64/lib/uap10.0" />
    <file src="$uwp_dir$/x64/WatsonRegistrationUtility.dll" target="runtimes/win10-x64/native"/>
    <file src="$uwp_dir$/x64/WatsonRegistrationUtility.winmd" target="runtimes/win10-x64/lib/uap10.0" />

    <!-- ARM -->
    <file src="$uwp_dir$/ARM/Microsoft.Azure.Mobile.Crashes.dll" target="runtimes/win10-arm/lib/uap10.0" />
    <file src="$uwp_dir$/ARM/WatsonRegistrationUtility.dll" target="runtimes/win10-arm/native"/>
    <file src="$uwp_dir$/ARM/WatsonRegistrationUtility.winmd" target="runtimes/win10-arm/lib/uap10.0" />
>>>>>>> 68a3a97d

  </files>
</package><|MERGE_RESOLUTION|>--- conflicted
+++ resolved
@@ -1,7 +1,7 @@
 <?xml version="1.0"?>
 <package>
   <metadata>
-    <id>Microsoft.Azure.AppCenter.Crashes</id>
+    <id>Microsoft.AppCenter.Crashes</id>
     <title>pp Center Crashes</title>
     <authors>Microsoft</authors>
     <owners>microsoft,app-center</owners>
@@ -15,54 +15,34 @@
     <licenseUrl>https://aka.ms/vbgfx2</licenseUrl>
     <iconUrl>https://aka.ms/xhh7sr</iconUrl>
     <dependencies>
-      <dependency id="Microsoft.Azure.AppCenter" version="$version$" />
+      <dependency id="Microsoft.AppCenter" version="$version$" />
     </dependencies>
   </metadata>
   <files>
 
     <!-- WinForms -->
     <!-- TODO: Uncomment when it's time to release these. -->
-    <!--file src="$windows_desktop_dir$/Microsoft.Azure.Mobile.Crashes.dll" target="lib/net452" /-->
+    <!--file src="$windows_desktop_dir$/Microsoft.AppCenter.Crashes.dll" target="lib/net452" /-->
 
     <!-- UWP -->
     <!-- targets files add correct references to proper platforms -->
-<<<<<<< HEAD
-    <file src="$windows_dir$/Microsoft.Azure.AppCenter.Crashes.targets" target="build/uap10.0" />
-    <file src="$windows_dir$/Microsoft.Azure.AppCenter.Crashes.dll" target="ref/uap10.0" />
+    <file src="$uwp_dir$/Microsoft.AppCenter.Crashes.targets" target="build/uap10.0" />
+    <file src="$uwp_dir$/Microsoft.AppCenter.Crashes.dll" target="ref/uap10.0" />
     
     <!--x86 -->
-    <file src="$windows_dir$/x86/Microsoft.Azure.AppCenter.Crashes.dll" target="runtimes/win10-x86/lib/uap10.0" />
-    <file src="$windows_dir$/x86/WatsonRegistrationUtility.dll" target="runtimes/win10-x86/native"/>
-    <file src="$windows_dir$/x86/WatsonRegistrationUtility.winmd" target="runtimes/win10-x86/lib/uap10.0" />
-
-    <!-- x64 -->
-    <file src="$windows_dir$/x64/Microsoft.Azure.AppCenter.Crashes.dll" target="runtimes/win10-x64/lib/uap10.0" />
-    <file src="$windows_dir$/x64/WatsonRegistrationUtility.dll" target="runtimes/win10-x64/native"/>
-    <file src="$windows_dir$/x64/WatsonRegistrationUtility.winmd" target="runtimes/win10-x64/lib/uap10.0" />
-
-    <!-- ARM -->
-    <file src="$windows_dir$/ARM/Microsoft.Azure.AppCenter.Crashes.dll" target="runtimes/win10-arm/lib/uap10.0" />
-    <file src="$windows_dir$/ARM/WatsonRegistrationUtility.dll" target="runtimes/win10-arm/native"/>
-    <file src="$windows_dir$/ARM/WatsonRegistrationUtility.winmd" target="runtimes/win10-arm/lib/uap10.0" />
-=======
-    <file src="$uwp_dir$/Microsoft.Azure.Mobile.Crashes.targets" target="build/uap10.0" />
-    <file src="$uwp_dir$/Microsoft.Azure.Mobile.Crashes.dll" target="ref/uap10.0" />
-    
-    <!--x86 -->
-    <file src="$uwp_dir$/x86/Microsoft.Azure.Mobile.Crashes.dll" target="runtimes/win10-x86/lib/uap10.0" />
+    <file src="$uwp_dir$/x86/Microsoft.AppCenter.Crashes.dll" target="runtimes/win10-x86/lib/uap10.0" />
     <file src="$uwp_dir$/x86/WatsonRegistrationUtility.dll" target="runtimes/win10-x86/native"/>
     <file src="$uwp_dir$/x86/WatsonRegistrationUtility.winmd" target="runtimes/win10-x86/lib/uap10.0" />
 
     <!-- x64 -->
-    <file src="$uwp_dir$/x64/Microsoft.Azure.Mobile.Crashes.dll" target="runtimes/win10-x64/lib/uap10.0" />
+    <file src="$uwp_dir$/x64/Microsoft.AppCenter.Crashes.dll" target="runtimes/win10-x64/lib/uap10.0" />
     <file src="$uwp_dir$/x64/WatsonRegistrationUtility.dll" target="runtimes/win10-x64/native"/>
     <file src="$uwp_dir$/x64/WatsonRegistrationUtility.winmd" target="runtimes/win10-x64/lib/uap10.0" />
 
     <!-- ARM -->
-    <file src="$uwp_dir$/ARM/Microsoft.Azure.Mobile.Crashes.dll" target="runtimes/win10-arm/lib/uap10.0" />
+    <file src="$uwp_dir$/ARM/Microsoft.AppCenter.Crashes.dll" target="runtimes/win10-arm/lib/uap10.0" />
     <file src="$uwp_dir$/ARM/WatsonRegistrationUtility.dll" target="runtimes/win10-arm/native"/>
     <file src="$uwp_dir$/ARM/WatsonRegistrationUtility.winmd" target="runtimes/win10-arm/lib/uap10.0" />
->>>>>>> 68a3a97d
 
   </files>
 </package>