--- conflicted
+++ resolved
@@ -30,11 +30,8 @@
     <file src="$ios_dir$/Microsoft.Azure.Mobile.Crashes.iOS.Bindings.dll" target="lib/Xamarin.iOS10" />
 
     <!-- UWP -->
-<<<<<<< HEAD
-    <file src="$windows_dir$/Microsoft.Azure.Mobile.Crashes.dll" target="lib/uap10.0" />
-=======
     <!-- targets files add correct references to proper platforms -->
-    <file src="$windows_dir$/Microsoft.Azure.Mobile.Crashes.targets"  target="build/uap10.0"/>
+    <file src="$windows_dir$/Microsoft.Azure.Mobile.Crashes.targets" target="build/uap10.0"/>
     <file src="$windows_dir$/Microsoft.Azure.Mobile.Crashes.dll" target="ref/uap10.0" />
     
     <!--x86 -->
@@ -51,7 +48,6 @@
     <file src="$windows_dir$/ARM/Microsoft.Azure.Mobile.Crashes.dll" target="runtimes/win10-arm/lib/uap10.0" />
     <file src="$windows_dir$/ARM/WatsonRegistrationUtility.dll"  target="runtimes/win10-arm/native"/>
     <file src="$windows_dir$/ARM/WatsonRegistrationUtility.winmd" target="runtimes/win10-arm/lib/uap10.0" />
->>>>>>> 75b8a415
 
   </files>
 </package>