--- conflicted
+++ resolved
@@ -21,22 +21,17 @@
 
 #### UWP/WPF/WinForms
 
-<<<<<<< HEAD
-* **[Feature]** Allow users to set userId that applies to crashes, error.
+* **[Feature]** Allow users to set userId that applies to crashes and errors.
+
+#### Android
+
+* **[Breaking change]** Remove insecure implementation of the raw `AndroidErrorDetails.Throwable` property (now always returns `null` and marked as obsolete), and provide `string StackTrace` property as an alternative on Xamarin.Android.
 
 ### App Center Push
 
 #### UWP
 
 * **[Feature]** Allow developers to push notifications to a specific userId.
-=======
-* **[Feature]** Allow users to set userId that applies to crashes and errors.
-
-#### Android
-
-* **[Breaking change]** Remove insecure implementation of the raw `AndroidErrorDetails.Throwable` property (now always returns `null` and marked as obsolete), and provide `string StackTrace` property as an alternative on Xamarin.Android.
-
->>>>>>> 5c4a2029
 ___
 
 ## Version 2.4.0-preview
